{
  "releases": {
<<<<<<< HEAD
    "2.9.3": [
      "[Fixed] Fix Notepad++ and RStudio integration on Windows - #12841",
      "[Fixed] Add minor version support for JetBrains IDEs on Windows - #12847. Thanks @tsvetilian-ty!"
    ],
=======
    "2.9.3-beta2": [
      "[Fixed] Fix Notepad++ and RStudio integration on Windows - #12841",
      "[Fixed] Add minor version support for JetBrains IDEs on Windows - #12847. Thanks @tsvetilian-ty!"
    ],
    "2.9.3-beta1": [
      "[Added] Add syntax highlighting for dart - #12827. Thanks @say25!",
      "[Fixed] Fix scrolling performance issue for large diffs."
    ],
>>>>>>> a57a1eba
    "2.9.2": ["[Fixed] Fix scrolling performance issue for large diffs."],
    "2.9.1": [
      "[Added] Add Fluent Terminal shell support - #12305. Thanks @Idered!",
      "[Added] Add support for IntelliJ CE for macOS - #12748. Thanks @T41US!",
      "[Added] Show number of lines changed in a commit - #11656",
      "[Fixed] Enable 'Open in External Editor' for bat/cmd/sh/exe files - #6361. Thanks @AndreiMaga!",
      "[Fixed] Green circle in progress dialog remains round when commits have long descriptions - #12594. Thanks @litetex!",
      "[Fixed] History tab shows all commits as the user scrolls down - #12506 #3704",
      "[Fixed] Remove border of Repository and Branch foldouts in dark theme - #12478. Thanks @meJevin!",
      "[Fixed] Render links in commit messages when they are at the beginning of a line - #12105. Thanks @tsvetilian-ty!",
      "[Fixed] Show co-authors from undone commits - #12537",
      "[Fixed] Show SSH prompts (key passphrase, adding host, etc.) to users via dialog - #3457 #8761",
      "[Improved] Add support for more versions of JetBrains IDEs on Windows - #12778",
      "[Improved] Change the diff gutter width based on number of lines in diff - #2102. Thanks @ADustyOldMuffin!",
      "[Improved] Check invalidated tokens and prompt the user to sign in again - #12554",
      "[Improved] Double-click an option when switching branches to confirm how changed files are handled - #12522. Thanks @j-f1!",
      "[Improved] Improve auth error and prompt to suggest the user use a PAT instead of password - #12323",
      "[Improved] Increase visibility of misattributed commit warning in dark mode - #12210",
      "[Improved] Reduce time needed to make a commit - #12529",
      "[Improved] Use \"Recycle Bin\" name only on Windows - #12544. Thanks @shiftkey!",
      "[Improved] Windows users can use the system OpenSSH for their Git repositories - #5641"
    ],
    "2.9.1-beta7": [
      "[Fixed] Wrong SSH key passphrases are not stored after multiple failed attempts and then one successful - #12804"
    ],
    "2.9.1-beta6": [
      "[Fixed] Wrong SSH key passphrases are not stored - #12800",
      "[Fixed] Show SSH prompts (key passphrase, adding host, etc.) to macOS users via dialog - #12782"
    ],
    "2.9.1-beta5": [
      "[Fixed] Fixed authentication errors in some Git operations - #12796"
    ],
    "2.9.1-beta4": [
      "[Fixed] Show SSH prompts (key passphrase, adding host, etc.) to Windows users via dialog - #3457 #8761"
    ],
    "2.9.1-beta3": [
      "[Added] Add support for IntelliJ CE for macOS - #12748. Thanks @T41US!",
      "[Fixed] Render links in commit messages when they are at the beginning of a line - #12105. Thanks @tsvetilian-ty!",
      "[Improved] Added support for more versions of JetBrains IDEs on Windows - #12778",
      "[Improved] Windows users can use the system OpenSSH for their Git repositories - #5641"
    ],
    "2.9.1-beta2": [
      "[Added] Show number of lines changed in a commit - #11656",
      "[Improved] Increase visibility of misattributed commit warning in dark mode - #12210",
      "[Improved] Check invalidated tokens and prompt the user to sign in again - #12554",
      "[Improved] Improve auth error and prompt to suggest the user use a PAT instead of password - #12323"
    ],
    "2.9.1-beta1": [
      "[Added] Add Fluent Terminal shell support - #12305. Thanks @Idered!",
      "[Fixed] History tab shows all commits as the user scrolls down - #12506 #3704",
      "[Fixed] Show co-authors from undone commits - #12537",
      "[Fixed] Change the diff gutter width based on number of lines in diff - #2102. Thanks @ADustyOldMuffin!",
      "[Fixed] Enable 'Open in External Editor' for bat/cmd/sh/exe files - #6361. Thanks @AndreiMaga!",
      "[Fixed] Green circle in progress dialog remains round when commits have long descriptions - #12594. Thanks @litetex!",
      "[Fixed] Removed border of Repository and Branch foldouts in dark theme - #12478. Thanks @meJevin!",
      "[Improved] Double-click an option when switching branches to quickly confirm how you want changed files to be handled - #12522. Thanks @j-f1!",
      "[Improved] Use \"Recycle Bin\" name only on Windows - #12544. Thanks @shiftkey!",
      "[Improved] Reduced time needed to make a commit - #12529"
    ],
    "2.9.0": [
      "[New] Reorder commits with drag and drop in your commit history - #2507",
      "[New] Create a branch from any commit in your history - #3474",
      "[New] Amend the most recent commit on your branch - #1644",
      "[New] Squash commits in the history tab with drag and drop and a context menu - #2507",
      "[New] Squash and merge option available when merging branches - #2507",
      "[Added] Add support for Sublime Text 4 on Windows - #12124",
      "[Improved] Show warning before undoing commit if it potentially conflicts with changes in working directory - #4596 #9286 #5874 #6043",
      "[Fixed] Remove extra space in drag & drop tooltips - #12327"
    ],
    "2.8.4-beta5": [
      "[Improved] Scroll history to top after creating a branch from a commit - #12432"
    ],
    "2.8.4-beta4": [
      "[Added] Add support for Sublime Text 4 on Windows - #12124",
      "[Fixed] Fix rebase after a successful merge - #12429",
      "[Fixed] Only attempt to reorder commits when it's necessary - #12422"
    ],
    "2.8.4-beta3": [
      "[Fixed] Update from default branch now merges as expected - #12412",
      "[Improved] Create intros for the new drag and drop features :tada: - #12419",
      "[Improved] Squash merge and rebase options are available in comparison view - #12416",
      "[Removed] Remove cherry-picking drag prompt - #12410",
      "[Removed] Remove reset to a commit"
    ],
    "2.8.4-beta2": [
      "[New] Reorder commits with drag and drop in the history tab - #2507",
      "[New] Reset your branch to a previous commit up to the most recent pushed commit in your history - #12393",
      "[New] Amend the most recent commit on your branch - #1644",
      "[Add] Allow rebase, squashing, or merging when choosing how to update your current branch - #12396, #12382, 12362",
      "[Add] Add \"Undo Commit\" action to the context menu - #12344",
      "[Fixed] Show warning before undoing commit if it potentially conflicts with changes in working directory - #4596 #9286 #5874 #6043",
      "[Fixed] Fix coauthor styling in commit message dialog for squashing - #12356",
      "[Fixed] Selecting a coauthor and committing adds coauthor trailer - #12355",
      "[Fixed] Lists of commits, repositories or changes don't disappear after switching between apps",
      "[Improved] Add force-push warning to squash and reorder operations - #12403"
    ],
    "2.8.4-beta1": [
      "[New] Squash commits in the history tab - #2507",
      "[Fixed] Remove extra space in drag & drop tooltips - #12327",
      "[Removed] Remove taskbar progress indicator - #9489"
    ],
    "2.8.3": [
      "[Fixed] Renamed repositories no longer clash with new repositories of the same name - #3855",
      "[Fixed] Expanding files no longer shows duplicated lines - #12237",
      "[Fixed] Long emails are truncated in the Git config - #12159",
      "[Improved] Allow copying branch and repository names to clipboard - #12141. Thanks @tsvetilian-ty!",
      "[Improved] Allow creating a new branch from filtering by just hitting Enter - #12154. Thanks @tsvetilian-ty!"
    ],
    "2.8.3-beta1": [
      "[New] Create a branch from any commit in your history - #3474",
      "[Added] Add VS Code, VS Code Insiders and VSCodium to supported Windows ARM64 editors - #12174. Thanks @dennisameling!",
      "[Fixed] Long emails are truncated in the Git config - #12159",
      "[Fixed] Expanding files no longer shows duplicated lines - #12237",
      "[Improved] Upgrade to Electron 11.3.0 - #12279",
      "[Improved] Allow copying branch and repository names to clipboard - #12141. Thanks @tsvetilian-ty!",
      "[Improved] Allow creating a new branch from filtering by just hitting Enter - #12154. Thanks @tsvetilian-ty!"
    ],
    "2.8.2": [
      "[New] Add support for macOS on Apple silicon devices - #9691. Thanks @dennisameling!",
      "[Added] Thank external contributors for their work - #12137",
      "[Fixed] Disable partial change selection in split view while whitespace changes are hidden - #12129"
    ],
    "2.8.2-beta3": [],
    "2.8.2-beta2": [
      "[Fixed] Lists of commits, repositories or changes don't disappear after switching between apps",
      "[Improved] Thank you note language improved and retrieves all past release notes to retroactively thank all contributors"
    ],
    "2.8.2-beta1": [
      "[Added] Thank external contributors for their work - #12137",
      "[Fixed] Disable partial change selection in split view while whitespace changes are hidden - #12129",
      "[Improved] Show the build architecture in the About dialog - #12140",
      "[Improved] Upgrade to Electron 11.4.4 - #12139"
    ],
    "2.8.1": [
      "[Fixed] Disable partial change selection in split view while whitespace changes are hidden - #12129"
    ],
    "2.8.1-beta2": [
      "[Improved] Add complete support for macOS on Apple Silicon devices - #12091",
      "[Improved] From now on, macOS x64 builds running on Apple Silicon devices will auto update to arm64 builds"
    ],
    "2.8.1-beta1": [
      "[New] Preliminary support for macOS on Apple Silicon devices - #9691. Thanks @dennisameling!"
    ],
    "2.8.0": [
      "[New] Expand diffs to view more context around your changes - #7014",
      "[New] Create aliases for repositories you want to be displayed differently in the repository list - #7856",
      "[Added] Hide whitespace in diffs on Changes tab - #6818. Thanks @say25!",
      "[Fixed] Show correct state of remote branch when deleting local branches - #11923",
      "[Fixed] Display the full branch name in a tooltip when hovering over a branch in the branches list - #12008",
      "[Improved] Display full progress description when cloning a repository - #11375. Thanks @maifeeulasad!",
      "[Improved] Cherry-pick multiple non-sequential commits - #12030",
      "[Improved] Create a branch during cherry-picking via drag and drop - #12001",
      "[Improved] Show an alert when the app fails to move itself to the Applications folder on macOS - #11958",
      "[Improved] Use a save dialog when choosing where to clone a repo - #11949. Thanks @j-f1!"
    ],
    "2.7.3-beta4": [
      "[Fixed] On hover, show the full branch name in tooltip - #12008",
      "[Improved] During cloning progress and on hover, show full progress description - #11375. Thanks @maifeeulasad!",
      "[Improved] Cherry-pick multiple non sequential commits - #12030"
    ],
    "2.7.3-beta3": [
      "[New] Create aliases for repositories you want to be displayed differently in the repository list - #7856",
      "[Improved] Create a branch during cherry-picking via drag and drop - #12001"
    ],
    "2.7.3-beta2": [
      "[Fixed] Disable diff expansion for big files - #11988",
      "[Fixed] Expanding diffs now works as expected in unified view - #11972",
      "[Improved] Show an alert when the app fails to move itself to the Applications folder on macOS - #11958",
      "[Improved] Use a save dialog when choosing where to clone a repo - #11949. Thanks @j-f1!"
    ],
    "2.7.3-beta1": [
      "[New] Expand diffs to get more context about your changes - #11965",
      "[New] Preliminary support for Windows ARM64 - #9034. Thanks @dennisameling!",
      "[Added] Hide Whitespace in diffs on both Changes and History tabs - #6818. Thanks @say25!",
      "[Fixed] Show correct state of remote branch when deleting local branches - #11923"
    ],
    "2.7.2": [
      "[Added] Create branch during cherry-picking via the context menu - #11903",
      "[Added] Suggest macOS users move the app to `/Applications` to prevent issues - #11846",
      "[Fixed] Undo cherry-picking onto a remote branch now works as expected - #11921",
      "[Fixed] Dragging commits onto current branch no longer results in a broken state - #11915",
      "[Fixed] Get correct commit summary info in rebase - #11853",
      "[Improved] Cancel drag operation with escape key - #11925",
      "[Improved] Cherry-pick commits onto a pull request with drag and drop - #11922",
      "[Improved] Option to change the spellcheck language to English for Windows users whose system language is not English - #11589",
      "[Improved] Update how privacy and usage stats info is communicated - #11845",
      "[Improved] Remote Git operations are faster and less prone to errors on Windows - #11510"
    ],
    "2.7.2-beta2": [
      "[Fixed] Undo cherry-picking onto a remote branch now works as expected - #11921",
      "[Improved] Cancel drag operation with escape key - #11925",
      "[Improved] Cherry-pick commits onto a pull request with drag and drop - #11922",
      "[Improved] Option to change the spellcheck language to English for Windows users whose system language is not English - #11589"
    ],
    "2.7.2-beta1": [
      "[Improved] Update how privacy and usage stats info are provided to the user - #11845",
      "[Added] Create branch during cherry-picking via the context menu - #11903",
      "[Added] Suggest macOS users to move the app to `/Applications` to prevent issues - #11846",
      "[Fixed] Dragging commits onto current branch no longer results in a broken state - #11915",
      "[Fixed] Fix bug getting commit summary info in rebase - #11853"
    ],
    "2.7.1": [
      "[New] Cherry-picking is available! Copy commits from one branch to another using drag and drop or from a context menu - #1685"
    ],
    "2.7.0": [
      "[Added] Add support for RStudio Editor - #11690 #11386. Thanks @geophilusd!",
      "[Improved] Use system theme as default - #9959. Thanks @say25!"
    ],
    "2.7.0-beta6": [
      "[Added] Add ability to cherry-pick merge commits - #11877",
      "[Fixed] User can no longer get into a bad persistent cherry-picking drag state - #11875"
    ],
    "2.7.0-beta5": [
      "[Improved] Add ability for users to navigate branch menu tabs during cherry-pick - #11834",
      "[Improved] Add ability for scroll during a drag based on mouse position when over a scrollable element - #11849",
      "[Improved] Use conflict dialog to handle conflict for non-existent files during cherry-pick - #11866",
      "[Fixed] Theme settings correctly persist user selection - #11814. Thanks @say25!"
    ],
    "2.7.0-beta4": [
      "[Improved] Add support for RStudio for Windows - #11386",
      "[Improved] Give user more time to undo in the cherry-pick success banner - #11822",
      "[Improved] Improved cherry-picking drop target discoverability - #11827",
      "[Improved] Use Git language to describe cherry-pick - #11835",
      "[Fixed] After cherry-picking complete, show latest cherry-picked commit as selected in history - #11833",
      "[Fixed] Preserve and convert legacy theme setting - #11814. Thanks @say25!"
    ],
    "2.7.0-beta3": [
      "[Improved] Add support for RStudio Editor on MacOS - #11690. Thanks @geophilusd!",
      "[Improved] Use system theme as default - #9959. Thanks @say25!",
      "[Improved] Improve UX of cherry picking multiple commits with drag and drop - #11800"
    ],
    "2.7.0-beta2": [
      "[Fixed] Remote Git operations failed in some circumstances - #11696 #11701"
    ],
    "2.7.0-beta1": [
      "[New] Cherry picking! Copy commits from one branch to another - #1685"
    ],
    "2.6.7-beta1": [
      "[Improved] Upgrade embedded Git to v2.29.3 on macOS, and to v2.29.2.windows.4 on Windows - #11755"
    ],
    "2.6.6": [
      "[Fixed] Commit attribution warning is not shown for emails with different capitalization - #11711",
      "[Improved] Upgrade embedded Git to v2.29.3 on macOS, and to v2.29.2.windows.4 on Windows - #11755"
    ],
    "2.6.6-beta1": [
      "[Added] Add .avif image support - #11625. Thanks @brendonbarreto!",
      "[Fixed] Performing remote Git operations in rare cases displays an error message instead of crashing the app - #11694",
      "[Improved] Clicking on \"Add Co-Author\" moves the focus to the co-authors text field - #11621"
    ],
    "2.6.5": ["[Fixed] Performing remote Git operations could crash the app"],
    "2.6.4": [
      "[Added] Allow users to rename and delete branches via a new context menu on branches in the branches list - #5803 #10432",
      "[Fixed] Allow users to modify git config on a per repository basis - #9449. Thanks @say25!",
      "[Fixed] The app is not maximized on macOS every time the user clicks on the app's icon in the dock - #11590",
      "[Fixed] Always respect the default branch name chosen by the user - #11447",
      "[Fixed] Notepad++ does not close when GitHub Desktop closes - #11518",
      "[Improved] Update app icon for Windows - #11541",
      "[Improved] Suggest emails from GitHub accounts and warn about misattributed commits in the commit message area - #11591",
      "[Improved] Suggest emails from GitHub accounts and warn about misattributed commits in onboarding and preferences - #11561 #11566",
      "[Improved] Remote Git operations are faster and less prone to errors on Windows - #11510",
      "[Improved] Automatic branch fast-forwarding is now faster - #11463"
    ],
    "2.6.4-beta2": [
      "[Fixed] Allow users to modify git config on a per repository basis - #9449. Thanks @say25!",
      "[Fixed] The app is not maximized on macOS every time the user clicks on the app's icon in the Dock - #11590",
      "[Improved] Suggest emails from GitHub accounts and warn about misattributed commits in the commit message area - #11591",
      "[Improved] Remote Git operations are now faster and less prone to errors on Windows - #11510"
    ],
    "2.6.4-beta1": [
      "[Added] Add branch context menu with rename and delete to branch dropdown list - #5803 #10432",
      "[Fixed] Always respect the default branch name chosen by the user - #11447",
      "[Fixed] Notepad++ is not closed anymore when GitHub Desktop closes - #11518",
      "[Improved] Suggest emails from GitHub accounts and warn about misattributed commits in onboarding and Preferences - #11561 #11566",
      "[Improved] Update app icon for Windows - #11541",
      "[Improved] Automatic branch fast-forwarding is now faster - #11463"
    ],
    "2.6.3": [
      "[Improved] Upgrade embedded Git to v2.29.2 - #11369",
      "[Improved] Enable spellcheck on commit summary and description - #1597",
      "[Improved] Update app icon for macOS - #10855",
      "[Fixed] Remote Git operations (like cloning a repo) won't fail on old macOS versions - #11516",
      "[Fixed] Fast-forward all possible branches except the current branch when fetching - #11387"
    ],
    "2.6.3-beta3": [
      "[Fixed] Remote git operations (like cloning a repo) won't fail on old macOS versions - #11516",
      "[Fixed] Updated about modal dialog on macOS to match the new Big Sur icon - #11511"
    ],
    "2.6.3-beta2": ["[Improved] Update app icon for macOS Big Sur - #10855"],
    "2.6.3-beta1": [
      "[Fixed] Fast-forward all possible branches except the current branch when fetching - #11387",
      "[Improved] Enable spellcheck on commit summary and description - #1597",
      "[Improved] Upgrade embedded Git to v2.29.2 - #11369"
    ],
    "2.6.2": [
      "[Improved] Upgrade embedded Git LFS to 2.13.2 - #11394",
      "[Fixed] Pull requests no longer fail to update until the user switches repositories - #11241",
      "[Fixed] Fork behavior changes are now reflected in the app immediately - #11327",
      "[Fixed] Checking out a pull request from a fork for the first time now correctly identifies the remote branch to create the branch from - #11267",
      "[Fixed] Don't offer to stash changes when clicking on the currently checked out branch in the branch list - #11235",
      "[Fixed] Forked repository remotes are no longer removed when there are local branches tracking them - #11266",
      "[Fixed] Avoid bright flash for users of the dark theme when launching the app maximized - #5631. Thanks @AndreiMaga!",
      "[Fixed] VSCodium is now detected as an editor on Windows - #11252. Thanks @KallePM!"
    ],
    "2.6.2-beta4": [
      "[Improved] Show full output of Git hooks on errors - #6403",
      "[Improved] Keep focus in dropdown when pressing tab multiple times - #11278",
      "[Improved] Upgrade embedded Git LFS to 2.13.2 - #11394",
      "[Improved] Add detection of Sublime Text 4 and 2 as editor on macOS. - #11263. Thanks @yurikoles!",
      "[Fixed] Fork behavior changes are now reflected in the app immediately - #11327",
      "[Fixed] Commit message remains in text box until user chooses to commit - #7251"
    ],
    "2.6.2-beta3": ["[Removed] Release removed in favor of 2.6.2-beta4"],
    "2.6.2-beta2": [
      "[Fixed] Forked repository remotes are no longer removed when there's local branches tracking them - #11266",
      "[Fixed] Avoid bright flash for users of the dark theme when launching the app maximized - #5631. Thanks @AndreiMaga!",
      "[Fixed] Checking out a pull request from a fork for the first time now correctly identifies the remote branch to create the branch from - #11267",
      "[Fixed] VSCodium is now detected as an editor on Windows - #11252. Thanks @KallePM!"
    ],
    "2.6.2-beta1": [
      "[Fixed] Addressed an issue where pull requests could fail to update until the user switched repositories - #11241",
      "[Fixed] Don't offer to stash or move changes when clicking on the currently checked out branch in the branch list - #11235",
      "[Fixed] Checking out a pull request from a fork repeatedly now detects that there's already a branch that can be reused - #11238"
    ],
    "2.6.1": [
      "[Improved] Clearer menu label for reverting commits - #10515. Thanks @halitogunc!",
      "[Fixed] Refresh branches after creating a new branch - #11125",
      "[Fixed] Correct image diff swipe mode layout - #11120",
      "[Fixed] Very large text diffs could cause the app to crash when viewed in split diff mode - #11064",
      "[Fixed] Let the user know when a checkout fails due to use of assume-unchanged or skip-worktree - #9297",
      "[Fixed] Always show confirmation prompt before overwriting existing stash entry - #10956",
      "[Fixed] The fullscreen keyboard shortcut on macOS now works when using split diff mode - #11069"
    ],
    "2.6.1-beta3": [
      "[Fixed] Desktop would fail to launch for some users due to objects in the database using an old format - #11176",
      "[Fixed] Desktop would fail to launch for a small percentage of users that had several non-GitHub repositories in the app - #11192"
    ],
    "2.6.1-beta2": [
      "[Improved] Clearer menu label for reverting commits - #10515. Thanks @halitogunc!",
      "[Fixed] Refresh branches after creating a new branch - #11125",
      "[Fixed] Correct image diff swipe mode layout - #11120"
    ],
    "2.6.1-beta1": [
      "[Fixed] Very large text diffs could cause the app to crash when viewed in split diff mode - #11064",
      "[Fixed] Refactor checkout branch and stash logic - #9297 #10956 #8099 #7617",
      "[Fixed] Let the user know when a checkout fails due to use of assume-unchanged or skip-worktree - #9297",
      "[Fixed] Always show confirmation prompt before overwriting existing stash entry - #10956",
      "[Fixed] The fullscreen keyboard shortcut on macOS now works when using split diff mode - #11069"
    ],
    "2.6.0": [
      "[New] Split diffs! Toggle between viewing diffs in split or unified mode - #10617",
      "[Added] Use Page down, Page up, Home, and End keys to navigate and select items in lists - #10837",
      "[Added] Add `toml` syntax highlight - #10763. Thanks @samundra!",
      "[Added] Add support for Nova as external editor on macOS - #10645. Thanks @greystate!",
      "[Fixed] Restore Windows menu keyboard accessibility - #11007",
      "[Fixed] Actions in context menu of a non-selected file act on the chosen one instead of the previous one - #10743",
      "[Fixed] Correct title bar height on macOS Big Sur - #10980",
      "[Fixed] Fix broken issues links in release notes - #10977",
      "[Fixed] Fix overflow issues with long branch names - #5970. Thanks @juliarvalenti!",
      "[Fixed] Images fit correctly in the diff view when their sizes have changed - #2480 #9717",
      "[Fixed] Repository indicator refresh can no longer be manually triggered when disabled - #10905",
      "[Fixed] Resolving a conflicted file added in both the source and target branch no longer results in merge conflict markers appearing in the merge commit - #10820",
      "[Fixed] Small partial commit of very large text files no longer intermittently fails due to unexpected diff results - #10640",
      "[Fixed] Long commit message are scrollable again - #10815",
      "[Removed] Sign in to GitHub.com with username/password is no longer supported to improve account security"
    ],
    "2.6.0-beta1": [
      "[Fixed] Proper title bar height on macOS Big Sur - #10980",
      "[Fixed] Restore Windows menu keyboard accessibility - #11007",
      "[Fixed] Fix broken issues links in release notes - #10977",
      "[Fixed] Fixes overflow issues with long branch names - #5970. Thanks @juliarvalenti!",
      "[Removed] Sign in to GitHub.com with username/password is no longer supported"
    ],
    "2.5.8-beta1": ["[Improved] Upgrade embedded Git LFS - #10973"],
    "2.5.7": ["[Improved] Upgrade embedded Git LFS - #10973"],
    "2.5.7-beta2": [
      "[New] Search text within split diffs - #10755",
      "[Improved] Use Page down, Page up, Home, and End keys to navigate and select items in lists - #10837",
      "[Fixed] Comparison of different size image changes no longer overflow the bounds of the diff view - #2480 #9717",
      "[Fixed] Repository indicator refresh can no longer be manually triggered when disabled - #10905",
      "[Fixed] Choosing to resolve a conflicted file added in both the source and target branch no longer results in merge conflict markers appearing in the merge commit - #10820",
      "[Fixed] Small partial commit of very large text files no longer runs the risk of failing due to unexpected diff results - #10640",
      "[Fixed] Long commit message are scrollable once again - #10815"
    ],
    "2.5.7-beta1": [
      "[New] Split diffs! Toggle between viewing diffs in split or unified mode - #10617",
      "[Fixed] Actions in the context menu of a non-selected file in history no longer acts on the previously selected item - #10743",
      "[Added] Add `toml` syntax highlight - #10763. Thanks @samundra!",
      "[Added] Add support for Nova as external editor on macOS - #10645. Thanks @greystate!"
    ],
    "2.5.6": [
      "[New] Newly created repositories use 'main' as the default branch name - #10527",
      "[New] Users can configure the default branch name in Preferences/Options - #10527",
      "[New] Show status of GitHub Action runs for pull requests - #9819. Thanks @Raul6469!",
      "[New] Differentiate between draft and regular Pull Requests - #7170",
      "[Added] Periodic background fetch and status updates can now be disabled in the Advanced section of Preferences/Options - #10593",
      "[Added] Syntax highlighting for ASP.Net and unified diff / patch - #10410. Thanks @say25!",
      "[Improved] Allow renaming the default branch - #10415",
      "[Improved] Show which files are blocking a merge-like operation - #10441",
      "[Improved] Updated icons and border radiuses to align with GitHub.com - #10396, #10224",
      "[Improved] Show loading indicator when committing a merge - #10458",
      "[Improved] Show confirmation that branch is already up to date when merging from default branch - #9095",
      "[Improved] Enter key now initiates action in rebase and merge dialogs - #10511",
      "[Improved] After failing to move a repository to Trash, show error and keep the repository listed in Desktop - #8333",
      "[Improved] Email address validation in welcome flow and preferences dialog - #10214. Thanks @Pragya007!",
      "[Improved] Show helpful error when attempting to clone non-existent or inaccessible GitHub repositories - #5661. Thanks @kanishk98!",
      "[Fixed] Don't update submodules when discarding files - #10469",
      "[Fixed] Full screen notification is removed after a few seconds when starting the app in full screen",
      "[Fixed] Update rebase progress parser to parse output from the merge rebase backend - #10590",
      "[Fixed] Only show full screen toast notification when making the app window full-screen. Thanks @Sam-Spencer - #7916",
      "[Fixed] Ensure application window doesn't overlap second monitor - #10267",
      "[Fixed] Use UNIX line endings in WSL GitHub helper script - #10461",
      "[Removed] Remove setting to disable all certificate validation in favor of new best-effort approach - #10581"
    ],
    "2.5.6-beta3": [
      "[Improved] Email address validation in welcome flow and preferences dialog - #10214. Thanks @Pragya007!",
      "[Improved] Show helpful error when attempting to clone non-existent or inaccessible GitHub repositories - #5661. Thanks @kanishk98!",
      "[Fixed] Full screen notification is removed after a few seconds when starting the app in full screen",
      "[Fixed] Align resolve button text and size icon appropriately - #10646"
    ],
    "2.5.6-beta2": [
      "[New] Newly created repositories use 'main' as the default branch name - #10527",
      "[New] Users can configure the default branch name in Preferences/Options - #10527",
      "[Added] Periodic background fetch and status updates can now be disabled in the Advanced section of Preferences/Options - #10593",
      "[Fixed] Update rebase progress parser to parse output from the merge rebase backend - #10590",
      "[Fixed] Checking out a PR attempts to locate an existing branch tracking the PR base branch - #10598",
      "[Fixed] Only show full screen toast notification when making the app window full-screen. Thanks @Sam-Spencer - #7916",
      "[Fixed] Ensure application window doesn't overlap second monitor - #10267",
      "[Improved] Show which files are blocking a merge-like operation - #10441",
      "[Improved] After failing to move a repository to Trash, show error and keep the repository listed in Desktop - #8333",
      "[Improved] Allow using Enter key to confirm in rebase and merge dialogs - #10511",
      "[Removed] Remove setting to disable all certificate validation in favor of new best-effort approach - #10581"
    ],
    "2.5.6-beta1": [
      "[Fixed] Don't update submodules when discarding files - #10469",
      "[Fixed] Clicking on a branch in the compare branch list resets focus to the filter text box - #10485",
      "[Fixed] Use UNIX line endings in WSL GitHub helper script - #10461",
      "[Fixed] Differentiate between draft and regular PRs - #7170",
      "[Improved] Allow renaming the default branch - #10415",
      "[Improved] Show loading indicator when committing a merge - #10458",
      "[Improved] Show confirmation that branch is already up to date when merging from default branch - #9095"
    ],
    "2.5.5": [
      "[Fixed] Don't update submodules when discarding files - #10469",
      "[Fixed] Clicking on a branch in the compare branch list resets focus to the filter text box - #10485"
    ],
    "2.5.5-beta1": [
      "[Added] Show status of GitHub Action runs for pull requests - #9819. Thanks @Raul6469!",
      "[Added] Add AspNet and Diff/Patch Syntax Highlights - #10410. Thanks @say25!",
      "[Improved] Updated icons and border radiuses to align with GitHub.com - #10396, #10224"
    ],
    "2.5.4": [
      "[Added] Suggest to stash changes when trying to do an operation that requires a clean working directory - #10053",
      "[Added] Autocomplete users and issues from upstream repository when working in a fork - #10084",
      "[Added] Add Alacritty shell support - #10243. Thanks @halitogunc!",
      "[Fixed] Correct branch name in commit button when on an unborn branch - #10318",
      "[Fixed] Fix \"Show in Explorer\" in Windows when there are other files with the same name as the project folder - #10195",
      "[Fixed] Open the repository folder when clicking on \"Show in Finder\" in macOS - #9987",
      "[Fixed] Don't expand paths in the PATH environment variable during installation - #10100",
      "[Fixed] Prevent multiple search inputs from appearing in diffs - #9563",
      "[Fixed] Unable to toggle lines for partial commit of very large text files - #10154",
      "[Fixed] Fix BBEdit integration - #9050. Thanks @grumpybozo!",
      "[Fixed] Fix VoiceOver navigation to re-enter application content in macOS - #10303",
      "[Fixed] Repositories with historical commits containing filenames with backslashes can now be cloned on Windows - #9904",
      "[Fixed] Valid gitignore files are now created for new Clojure, Fortran and Kotlin repositories in Windows - #10417",
      "[Improved] Enable discarding submodule working directory changes - #8218",
      "[Improved] Surface progress estimation when cloning LFS repositories - #3171. Thanks @AndreiMaga!",
      "[Improved] Performance and accuracy improvement when autocompleting issues and users - #10168",
      "[Improved] Show only one error dialog when dragging multiple invalid folders to Desktop - #10211",
      "[Improved] Pull request list is now keyboard accessible - #10334",
      "[Improved] On Windows the Home and End keys can now be used to navigate lists - #6295. Thanks @AndreiMaga!",
      "[Improved] Show progress spinner while waiting for a removed repository to get moved to trash (Windows) - #10133",
      "[Improved] Dialogs now clear filter text boxes on Escape and closes on double Escape - #6369. Thanks @AndreiMaga!",
      "[Improved] Display the selected changes count in the changes list header tooltip - #9936. Thanks @haykam821!"
    ],
    "2.5.4-beta4": [
      "[Added] Support for specifying the default branch for new repositories - #10262",
      "[Improved] Enable discarding submodule working directory changes - #8218",
      "[Improved] Fix label alignment in radio-button component styles - #10397",
      "[Improved] Custom icon in list filter text boxes - #10394",
      "[Removed] Disable spellchecking for the time being - #10398"
    ],
    "2.5.4-beta3": [
      "[Added] Add Alacritty shell support - #10243. Thanks @halitogunc!"
    ],
    "2.5.4-beta2": [
      "[Added] Suggest to stash changes when trying to do an operation that requires a clean working directory - #10053",
      "[Fixed] Pull request list is now keyboard accessible - #10334",
      "[Fixed] Correct branch name in commit button when on an unborn branch - #10318",
      "[Fixed] Fix \"Show in Explorer\" in Windows when there are other files with the same name as the project folder - #10195",
      "[Fixed] Open the repository folder when clicking on \"Show in Finder\" in macOS - #9987",
      "[Fixed] Don't expand paths in the PATH environment variable during installation - #10100",
      "[Fixed] Prevent multiple search inputs from appearing in diffs - #9563",
      "[Fixed] Unable to toggle lines for partial commit of very large text files - #10154",
      "[Improved] Surface progress estimation when cloning LFS repositories - #3171. Thanks @AndreiMaga!",
      "[Improved] Performance and accuracy improvement when autocompleting issues and users - #10168",
      "[Improved] Show only one error dialog when dragging multiple invalid folders to Desktop - #10211",
      "[Improved] On Windows the Home and End keys can now be used to navigate lists - #6295. Thanks @AndreiMaga!",
      "[Improved] Show progress spinner while waiting for a removed repository to get moved to trash (Windows) - #10133"
    ],
    "2.5.4-beta1": [
      "[Fixed] Dialog now clears filters on esc and closes on double esc - #6369. Thanks @AndreiMaga!",
      "[Fixed] Fix BBEdit integration - #9050. Thanks @grumpybozo!",
      "[Fixed] Hide horizontal scroll when showing app errors - #10005",
      "[Improved] Display the selected changes count in the changes list header tooltip - #9936. Thanks @haykam821!",
      "[Improved] Autocompletion of users and issues from a fork - #10084"
    ],
    "2.5.3": [
      "[Added] Stash changes without switching branches - #10032",
      "[Added] Discard selection of lines from a file - #9728",
      "[Fixed] Display more readable messages for errors when cloning a repository - #9944",
      "[Fixed] Support launching Desktop from WSL on Windows - #4998. Thanks @shawnfunke!",
      "[Fixed] Select correct branch to compare when two branches have similar names - #9977",
      "[Fixed] Make Ctrl/Cmd+W shortcut work in all dialogs - #9826. Thanks @ruggi99!",
      "[Fixed] Fix links when text wrapping is required in commit summaries - #9185",
      "[Fixed] Prevent crash when an opened repository doesn't have an owner on GitHub - #9895",
      "[Fixed] Sign in correctly when pressing \"Enter\" on the username/password authentication form - #9899",
      "[Fixed] Maintain selected files when navigating back to the Changes tab - #7710. Thanks @TerryChan!",
      "[Fixed] Maintain selected files when deleting a stash - #9921",
      "[Improved] Remove redundant progress text from Git error messages - #9945",
      "[Improved] Remove flicker when switching between files in the changes tab - #9929",
      "[Improved] Remove space between the number and the percent sign when showing the progress of a clone operation - #9893",
      "[Improved] Automatically disable username and password authentication when the API no longer supports it - #9231"
    ],
    "2.5.3-beta2": [
      "[Added] Stash changes without switching branches - #10032",
      "[Fixed] Support launching Desktop from WSL on Windows - #4998. Thanks @shawnfunke!",
      "[Fixed] Set initial value of opt out checkbox in Discard line confirmation dialog to false - #9989",
      "[Fixed] Select correct branch to compare when two branches have similar names - #9977",
      "[Improved] Add detection to disable username and password authentication when the API is no longer available - #9231",
      "[Improved] Remove redundant progress text from Git error messages - #9945"
    ],
    "2.5.3-beta1": [
      "[Added] Discard selection of lines from a file - #9728",
      "[Fixed] Display more readable messages for errors when cloning a repository - #9944",
      "[Fixed] Make Ctrl/Cmd+W shortcut work in all dialogs - #9826. Thanks @ruggi99!",
      "[Fixed] Fix links when text wrapping is required in commit summaries - #9185",
      "[Fixed] Prevent crash when an opened repository doesn't have an owner on GitHub - #9895",
      "[Fixed] Sign in correctly when pressing \"Enter\" on the username/password authentication form - #9899",
      "[Fixed] Maintain selected files when navigating back to the Changes tab - #7710. Thanks @TerryChan!",
      "[Fixed] Maintain selected files when deleting a stash - #9921",
      "[Improved] Remove flicker when switching between files in the changes tab - #9929",
      "[Improved] Remove space between the number and the percent sign when showing the progress of a clone operation - #9893"
    ],
    "2.5.2": [
      "[Fixed] Enable setting to more easily work with maintained forks"
    ],
    "2.5.1": [
      "[Added] Provide a setting to more easily work with maintained forks - #9679",
      "[Added] Support deleting tags that have not been pushed - #9796",
      "[Fixed] Checkout correct PR branch when using \"Open in GitHub Desktop\" from github.com - #9873",
      "[Fixed] Support pressing \"Enter\" key to submit in Clone Repository dialog - #5234 #8804. Thanks @ruggi99!",
      "[Fixed] Avoid errors in restoring a stash when a branch is also named \"stash\" - #9844",
      "[Fixed] Avoid background network operations to calculate unpushed tags - #9793 #9828",
      "[Fixed] Rework Ctrl+Tab to switch between Changes and History anytime the app has focus - #5911. Thanks @JMcKiern!",
      "[Fixed] Center tags text vertically in History view - #9785",
      "[Fixed] Prevent Git authentication errors from prompting to retry clone instead of presenting authentication dialog - #9777",
      "[Improved] Make it safer to \"Open in Command Prompt\" on Windows - #9640. Thanks @dscho!",
      "[Improved] Prevent list scrollbars on Windows from overlapping with content - #9786"
    ],
    "2.5.1-beta2": [
      "[Added] Provide a setting to more easily work with maintained forks - #9679",
      "[Added] Offer ability to delete tags that haven't been pushed - #9796",
      "[Fixed] Checkout PR branch when using \"Open in GitHub Desktop\" from github.com - #9873",
      "[Fixed] Handle Enter key presses in Clone Repository Dialog - #5234 #8804. Thanks @ruggi99!",
      "[Fixed] Avoid errors in restoring a stash when a branch is also named \"stash\" - #9844",
      "[Fixed] Avoid performing background network operations to calculate unpushed tags - #9828",
      "[Fixed] Rework Ctrl+Tab to switch between Changes and History anytime the app has focus - #5911. Thanks @JMcKiern!",
      "[Improved] Make it safer to \"Open in Command Prompt\" on Windows - #9640. Thanks @dscho!",
      "[Improved] Update design of list scrollbars on Windows to prevent overlapping with content - #9786",
      "[Unshipped] Remove prompt for notifying when your branch has diverged from the default branch - #9804"
    ],
    "2.5.1-beta1": [
      "[Fixed] Center tags text vertically in History view - #9785",
      "[Fixed] Prevent Git authentication errors from prompting to retry clone instead of authentication dialog - #9777",
      "[Improved] Avoid executing unwanted Git hooks when fetching unpushed tags - #9793"
    ],
    "2.5.0": [
      "[New] Add, push, and view Git tags on commit history in Desktop - #9424",
      "[Added] Offer option to choose file from one branch or the other when resolving merge conflicts - #9702",
      "[Added] Add context menu for highlighted text in diff view - #5100. Thanks @HashimotoYT!",
      "[Fixed] Retain default branch option in \"Create Branch\" dialog when user focuses away from Desktop - #9611",
      "[Improved] Clean up copy for onboarding sign-in flow - #9715",
      "[Improved] Emphasize signing in to GitHub via browser due to username/password deprecation - #9663",
      "[Improved] Improve error message when publishing a private repository fails - #9646",
      "[Improved] Offer to retry if cloning a repository fails - #926. Thanks @Daniel-McCarthy!"
    ],
    "2.4.4-beta4": [
      "[Fixed] Add missing \"Cancel\" button in onboarding sign-in flow - #9715",
      "[Improved] Update copy for onboarding sign-in flow - #9715"
    ],
    "2.4.4-beta3": [
      "[Fixed] Restore welcome flow's 2FA confirmation screen - #9686",
      "[Improved] Add ability to always choose the file from one branch or the other when resolving merge conflicts - #9702"
    ],
    "2.4.4-beta2": [
      "[Fixed] Display tags in commit list and show tag creation option - #9682",
      "[Improved] Emphasize sign in via browser option in Welcome flow - #9663"
    ],
    "2.4.4-beta1": [
      "[Added] Show unpushed indicator on commits that have unpushed tags - #9667",
      "[Added] Add context menu for highlighted text in diff view - #5100. Thanks @HashimotoYT!",
      "[Fixed] Retain default branch option in \"Create Branch\" dialog when user focuses away from Desktop - #9611",
      "[Improved] Indicate in the Push/Pull/Fetch button when there are local unpushed tags - #9576",
      "[Improved] Offer to retry cloning if it fails - #926. Thanks @Daniel-McCarthy!",
      "[Improved] Update verbage in repository publish error - #9646"
    ],
    "2.4.4-beta0": [
      "[Added] Display tags in commit list - #9427",
      "[Fixed] Update embedded Git to avoid gitconfig errors on Windows - #9597"
    ],
    "2.4.3": [
      "[Fixed] Update embedded Git to avoid gitconfig errors on Windows - #9597"
    ],
    "2.4.3-beta0": [
      "[Fixed] Update embedded Git to address security vulnerability"
    ],
    "2.4.2": [
      "[Fixed] Prevent autocomplete suggestions from overlapping when loading many results - #9474",
      "[Fixed] Update embedded Git to address security vulnerability",
      "[Improved] Redesign metadata shown in commit history - #9428"
    ],
    "2.4.2-beta1": [
      "[Fixed] Allow user to cancel rebase flow when warned about force pushing - #9507",
      "[Fixed] Prevent autocomplete suggestions from overlapping in some cases - #9474",
      "[Fixed] Update embedded Git to address security vulnerability",
      "[Improved] Redesign metadata shown in commit history - #9428"
    ],
    "2.4.1": [
      "[Added] Indicate which commits have not yet been pushed to the remote in \"History\" tab - #5873",
      "[Added] Add support for JetBrains Rider as external editor - #9368 #9365. Thanks @wengfatt and @say25!",
      "[Added] Add support for PyCharm as external editor on macOS - #9401. Thanks @jakubroztocil!",
      "[Added] Add support for Android Studio as external editor on macOS - #9332. Thanks @guidezpl!",
      "[Added] Add support for Notepad++ as external editor on Windows - #9235. Thanks @say25!",
      "[Fixed] Update install location of Typora to fix detection issue - #9417. Thanks @TerryChan!",
      "[Fixed] Restore developer tools accelerator on Windows - #9430. Thanks @jfgordon2!",
      "[Fixed] Use upstream repository in commit message links to GitHub - #9334",
      "[Fixed] Reset scroll position to the top of the history tab after switching repositories - #9341",
      "[Fixed] Allow user to cancel rebase flow when warned about force pushing - #9507",
      "[Fixed] Update embedded Git to address security vulnerability",
      "[Improved] Lighten scrollbars in dark theme for higher contrast - #9114. Thanks @jfgordon2!",
      "[Improved] Display pull requests from upstream repository in pull request list - #6383"
    ],
    "2.4.1-beta1": [
      "[Added] Indicate which commits are un-pushed in \"History\" tab - #5873",
      "[Added] Show progress bar in taskbar during pushing and pulling changes - #8433. Thanks @ChamodyaDias!",
      "[Added] Add support for JetBrains Rider as external editor - #9368 #9365. Thanks @wengfatt and @say25!",
      "[Added] Add support for PyCharm as external editor on macOS - #9401. Thanks @jakubroztocil!",
      "[Added] Add support for Android Studio as external editor on macOS - #9332. Thanks @guidezpl!",
      "[Added] Add support for Notepad++ as external editor on Windows - #9235. Thanks @say25!",
      "[Fixed] Use correct install location of Typora to fix detection issue - #9417. Thanks @TerryChan!",
      "[Fixed] Display pull requests from upstream repository in pull request list - #6383",
      "[Fixed] Restore developer tools accelerator on Windows - #9430. Thanks @jfgordon2!",
      "[Fixed] Use upstream repository in commit message links to GitHub - #9334",
      "[Fixed] Reset scroll position to the top of the history tab after switching repositories - #9341",
      "[Improved] Lighten scrollbars in dark theme for higher contrast - #9114. Thanks @jfgordon2!",
      "[Improved] Notify consistently when default or upstream branch has new commits that are not present on your branch - #9320 #9328 #9319"
    ],
    "2.4.0": [
      "[New] Set Git proxy environment variables from system configuration automatically - #9154",
      "[Added] Enable creating a GitHub issue from app menu and keyboard shortcut - #8989",
      "[Added] Add editor support for IntelliJ Idea on macOS - #8398. Thanks @gssbzn!",
      "[Added] Add editor support for PhpStorm and update WebStorm - #7195. Thanks @dacoto97!",
      "[Added] Add shell support for Windows Terminal - #7854. Thanks @AndreiMaga!",
      "[Added] Support keyboard scrolling in diffs - #9074",
      "[Fixed] Ensure branch protection warning works when branch names contain special characters - #9086",
      "[Fixed] Ensure intro page is responsive when resizing the window - #9175",
      "[Fixed] Ensure local branch is also deleted when deleting a branch that no longer exists on the remote - #8831",
      "[Fixed] Restore negative space in \"Files selected\" graphic for Dark Theme - #8716. Thanks @say25!",
      "[Fixed] Support selecting text in error dialogs - #7606",
      "[Fixed] Prevent bringing changes to another branch from failing silently - #9038",
      "[Fixed] Save the user's position within \"History\" and \"Changes\" tabs when switching - #9061",
      "[Improved] Update the remote url when a repository's name changes on GitHub - #8590",
      "[Improved] Allow \"Open in Desktop\" button from pull requests on GitHub to open in a local fork in Desktop - #9012",
      "[Improved] Support automatically switching between Dark and Light Theme on Windows - #9015. Thanks @say25!",
      "[Improved] Format errors containing raw Git output with fixed-width font - #8964",
      "[Improved] Modify \"View on GitHub\" menu item to open upstream for local fork repositories - #9316",
      "[Improved] Create new branches in forks from the default branch of the upstream repo - #7762",
      "[Improved] Graduate Dark Theme out of beta - #9294"
    ],
    "2.3.2-beta8": [
      "[Fixed] Preserve the footer within a resizable list when shrinking or expanding - #9344",
      "[Fixed] Save the user's position within \"History\" and \"Changes\" tabs when switching - #9061"
    ],
    "2.3.2-beta7": [
      "[Improved] Modify \"View on GitHub\" menu item to open upstream for local fork repositories - #9316"
    ],
    "2.3.2-beta6": [
      "[Fixed] Ensure intro page is responsive when resizing the window - #9175",
      "[Improved] Dark Theme is out of beta - #9294",
      "[Improved] New branches in forks are created from the default branch of the upstream repo - #7762"
    ],
    "2.3.2-beta5": [
      "[Fixed] Update the remote url when a repository's name changes on GitHub - #8590",
      "[Improved] Direct new issues created from a local fork to its upstream on GitHub - #9232"
    ],
    "2.3.2-beta4": [
      "[New] Set Git proxy environment variables from system configuration automatically - #9154",
      "[Added] Enable creating a GitHub issue from app menu - #8989",
      "[Added] Add shell support for Windows Terminal - #7854. Thanks @AndreiMaga!",
      "[Added] Add editor support for IntelliJ Idea on macOS - #8398. Thanks @gssbzn!",
      "[Added] Add editor support for PhpStorm and update WebStorm - #7195. Thanks @dacoto97!",
      "[Added] Support disabling certificate revocation checks on Windows - #3326",
      "[Improved] Expand system dark mode detection to Windows - #9015. Thanks @say25!",
      "[Improved] Allow \"Open in Desktop\" button from pull requests on GitHub to open in a local fork in Desktop - #9012"
    ],
    "2.3.2-beta3": [
      "[Fixed] Checkout correct PR branch from “open this in GitHub Desktop” link on GitHub.com pull request page - #9108",
      "[Fixed] Ensure branch protection warning works when branch names contain special characters - #9086",
      "[Fixed] Fix graphic indicating files selected in Dark Mode - #8716. Thanks @say25!",
      "[Fixed] Support keyboard scrolling in diffs - #9074"
    ],
    "2.3.2-beta2": [
      "[Fixed] Make text in error dialogs selectable - #7606",
      "[Fixed] Prevent bringing changes to another branch from failing silently - #9038",
      "[Fixed] Ensure local branch is also deleted when deleting a branch that no longer exists on the remote - #8831",
      "[Improved] Format errors containing raw Git output with fixed-width font - #8964",
      "[Improved] Upgrade to Electron 7 - #8967"
    ],
    "2.3.0-test2": ["Testing upgrade from Electron v6 to v7"],
    "2.3.0-test1": ["Testing upgrade from Electron v5 to v6"],
    "2.3.2-beta1": [],
    "2.3.1": [
      "[Fixed] Don't display erroneous Git error when creating a fork - #9004",
      "[Fixed] Remove stray characters from Git progress indicators on Windows - #9003"
    ],
    "2.3.0": [
      "[New] Prompt users to create a fork if they fail to push to a GitHub repository due to permissions - #8548",
      "[Added] Show link to upstream pull requests in pull request list of a fork - #8965",
      "[Added] Show a warning if the user doesn't have write access to push to the repository and offer to make a fork - #8938",
      "[Added] Provide configuration in Preferences to always bring or leave changes when switching branches - #7746",
      "[Added] Prompt users to re-authorize if required by any of their GitHub organizations - #8910",
      "[Added] Support GoLand as external editor on Mac - #8802. Thanks @thinklinux!",
      "[Fixed] Show proper dialog when push fails due to missing workflow scope - #8958",
      "[Fixed] Take users to the correct page on GitHub.com when opening a pull request in browser from a fork - #8928",
      "[Fixed] Don't suggest creating a pull request if the current branch has an open pull request targeting an upstream repo - #8549",
      "[Fixed] Remove false branch protection warning when switching branches - #8743",
      "[Fixed] Show branch protection warning after checking out protected branches outside Desktop - #8790",
      "[Improved] Only show branch protection warning when changed files are present - #8795",
      "[Improved] Show an error when editing a Git configuration file fails due to existing lock file - #8956",
      "[Improved] Update design and layout for GitHub Desktop preferences - #8774"
    ],
    "2.3.0-beta2": [
      "[Fixed] Remove stray characters from Git progress indicators - #8962",
      "[Fixed] Show proper dialog when push fails due to missing workflow scope - #8958",
      "[Added] Show link to upstream pull requests in pull request list - #8965"
    ],
    "2.3.0-beta1": [
      "[New] Prompt users to make a fork if they fail to push to a GitHub repository due to permissions  - #8548",
      "[Added] Show a commit warning if the user can't push to the repository - #8938",
      "[Fixed] Route the user to the correct URL when opening a pull request from a fork in the browser - #8928",
      "[Improved] Only show branch protection warning when changed files are present - #8795",
      "[Improved] Show an error when editing a git configuration file fails due to existing lock file - #8956"
    ],
    "2.2.5-beta1": [
      "[Added] Users can configure Desktop to always bring or leave changes when switching branches - #7746",
      "[Added] Prompt users to re-authorize if required by any of their GitHub organizations - #8910",
      "[Fixed] Recognize if the current branch of a fork has a pull request to the upstream repo - #8549",
      "[Fixed] Remove false branch protection warning when switching branches - #8743",
      "[Added] Support GoLand as external editor on Mac - #8802. Thanks @thinklinux!",
      "[Fixed] Update branch protection state for checkout outside of Desktop - #8790",
      "[Improved] Re-designed preferences dialog - #8774"
    ],
    "2.2.5-test1": ["[Fixed] Sign Windows installers using SHA256 file digest"],
    "2.2.4": [
      "[New] Warn when committing to a protected branch - #7023",
      "[New] Warn when committing to a repository you don't have write access to - #8665",
      "[Added] Adding integration for Xcode as external editor - #8255. Thanks @msztech!",
      "[Fixed] Update embedded Git to address security vulnerabilities - #8780",
      "[Fixed] Changed wording to match git autocrlf behavior - #5741. Thanks @jmhammock!",
      "[Fixed] Don't dismiss dialogs when dragging from the dialog to the backdrop - #8544",
      "[Fixed] Fix arrow key navigation of Changes and History lists (#6845) - #6845. Thanks @JMcKiern!",
      "[Fixed] Handle multibyte characters in names - #8534",
      "[Fixed] Keep PR badge on top of progress bar - #8622",
      "[Fixed] Prevent application crash when background process spawn fails - #8614",
      "[Fixed] Show autocomplete suggestions on top of CodeMirror author input - #4084",
      "[Fixed] Standardize dialogs' button orders - #7186 #2463 #5883",
      "[Improved] Make no newline indicator in file diffs readable by screenreaders. - #6494. Thanks @jmhammock!"
    ],
    "2.2.4-beta4": [
      "[Fixed] Update embedded Git to address security vulnerabilities - #8780"
    ],
    "2.2.4-beta3": [
      "[Fixed] Make newly cloned repositories load pull requests correctly - #8745",
      "[Improved] Make no newline indicator in file diffs readable by screenreaders. - #6494. Thanks @jmhammock!"
    ],
    "2.2.4-beta2": [
      "[Added] Adding integration for Xcode as external editor - #8255. Thanks @msztech!",
      "[Fixed] Changed wording to match git autocrlf behavior - #5741. Thanks @jmhammock!",
      "[Fixed] Fix arrow key navigation of Changes and History lists (#6845) - #6845. Thanks @JMcKiern!",
      "[Fixed] Standardize dialogs' button orders - #7186 #2463 #5883",
      "[Fixed] Keep PR badge on top of progress bar - #8622",
      "[Fixed] Show autocomplete suggestions on top of CodeMirror author input - #4084",
      "[Improved] Warn user if they're committing to a repo they don't have write permission for - #8665",
      "[Improved] Don't prompt to stash changes when switching away from protected branch - #8664"
    ],
    "2.2.4-beta1": [
      "[New] Warn when committing to a protected branch - #7023",
      "[Fixed] Prevent application crash when background process spawn fails - #8614",
      "[Fixed] Handle multibyte characters in names - #8534",
      "[Fixed] Don't dismiss dialogs when dragging from the dialog to the backdrop - #8544"
    ],
    "2.2.3": [
      "[Fixed] Prevent text overflow in crash dialog - #8542",
      "[Fixed] Address warnings on macOS Catalina preventing app from opening after install - #8555",
      "[Improved] Update to most recent gitignore templates - #8527"
    ],
    "2.2.3-beta1": [
      "[Fixed] Prevent text overflow in crash dialog - #8542",
      "[Fixed] Address warnings on macOS Catalina preventing app from opening after install - #8555",
      "[Improved] Update to most recent gitignore templates - #8527"
    ],
    "2.2.3-test5": ["Testing entitlements + notarization for mac app"],
    "2.2.3-test4": ["Testing entitlements + notarization for mac app"],
    "2.2.3-test3": ["Testing entitlements + notarization for mac app"],
    "2.2.3-test2": ["Testing notarization for mac app"],
    "2.2.3-test1": ["Testing notarization for mac app"],
    "2.2.2": [
      "[Added] Onboarding tutorial animations help guide users to the next action - #8487",
      "[Added] Prompt users to re-authenticate if they are unable to push changes to a workflow file - #8357",
      "[Improved] Starting the tutorial is more prominent when getting started with GitHub Desktop - #8441",
      "[Improved] Use a different editor if previously selected editor cannot be found - #8386"
    ],
    "2.2.2-beta3": [
      "[Added] Helpful animations during the onboarding tutorial - #8487"
    ],
    "2.2.2-beta2": [
      "[Improved] Use a different editor if previously selected editor cannot be found - #8386",
      "[Improved] Starting the tutorial is more prominent when getting started with GitHub Desktop - #8441"
    ],
    "2.2.2-beta1": [
      "[Added] Prompt users to re-authenticate if they are unable to push changes to a workflow file - #8357"
    ],
    "2.2.1": [
      "[Fixed] Improperly formatted url pre-filled in \"Clone Repository\" dialog - #8394",
      "[Fixed] VSCodium integration on macOS - #8424. Thanks @akim8!",
      "[Fixed] Partially hidden icon in \"Open Pull Request\" button - #8410"
    ],
    "2.2.1-beta1": [
      "[Fixed] Improperly formatted url pre-filled in \"Clone Repository\" dialog - #8394",
      "[Fixed] VSCodium integration on macOS - #8424. Thanks @akim8!",
      "[Fixed] Partially hidden icon in \"Open Pull Request\" button - #8410"
    ],
    "2.2.1-beta0": [],
    "2.2.0": [
      "[New] Interactive tutorial for new users to become productive using Git and GitHub more quickly - #8148 #8149",
      "[Added] Support pushing workflow files for GitHub Actions to GitHub.com - #7079",
      "[Added] Enforce web flow authentication for users who are part of orgs using single sign-on - #8327",
      "[Added] Support CodeRunner as an external editor - #8091. Thanks @ns-ccollins!",
      "[Added] Support VSCodium as an external editor - #8000. Thanks @Rexogamer!",
      "[Fixed] Commit description shadow visibility updates when typing - #7994. Thanks @KarstenRa!",
      "[Fixed] Commit summaries with comma delimited issues are not parsed - #8162. Thanks @say25!",
      "[Fixed] File path truncation in merge conflicts dialog - #6666",
      "[Fixed] Git configuration fields in onboarding were not pre-filled from user's profile - #8323",
      "[Fixed] Keep conflicting untracked files when bringing changes to another branch - #8084 #8200",
      "[Fixed] Make app's version selectable in \"About\" dialog - #8334",
      "[Improved] Application menu bar is visible when no repositories have been added to the app - #8209",
      "[Improved] Support stashing lots of untracked files on Windows - #8345",
      "[Improved] Surface errors from branch creation to user - #8306 #5997 #8106"
    ],
    "2.2.0-beta3": [
      "[Fixed] File path truncation in merge conflicts dialog - #6666",
      "[Fixed] Support pushing workflow files for GitHub Actions to GitHub.com - #7079",
      "[Fixed] Resume tutorial if new repo has been added - #8341",
      "[Improved] Retain commit summary placeholder in tutorial repo - #8354",
      "[Improved] Tutorial welcome design revisions - #8344",
      "[Improved] Support stashing lots of untracked files on Windows - #8345",
      "[Improved] Specific error message when tutorial creation fails due to repository already existing - #8351",
      "[Improved] Tweak responsive styles for welcome pane - #8352",
      "[Improved] Tutorial step instructions are more clear - #8374"
    ],
    "2.2.0-beta2": [
      "[Added] Add \"Welcome\" and \"You're done!\" screens to onboarding tutorial - #8232",
      "[Added] Button to exit and resume onboarding tutorial - #8231",
      "[Added] Enforce web flow authentication for users who are part of orgs using single sign-on - #8327",
      "[Fixed] Git configuration fields in onboarding were not pre-filled from user's profile - #8323",
      "[Fixed] Make app's version selectable in \"About\" dialog - #8334",
      "[Fixed] Keep conflicting untracked files when bringing changes to another branch - #8084 #8200",
      "[Fixed] Mark pull request step in tutorial done more quickly - #8317",
      "[Fixed] Prevent triggering multiple tutorial creation flows in parallel - #8288",
      "[Fixed] Surface errors from branch creation to user - #8306 #5997 #8106",
      "[Fixed] Reliably show \"Open editor\" button in tutorial after editor has been installed - #8315"
    ],
    "2.2.0-beta1": [
      "[New] Interactive tutorial for new users to become productive using Git and GitHub more quickly - #8148 #8149",
      "[Added] Support CodeRunner as an external editor - #8091. Thanks @ns-ccollins!",
      "[Added] Support VSCodium as an external editor - #8000. Thanks @Rexogamer!",
      "[Fixed] Commit summaries with comma delimited issues are parsed - #8162. Thanks @say25!",
      "[Fixed] Commit description shadow visibility updates when typing - #7994. Thanks @KarstenRa!",
      "[Improved] Application menu bar is visible when no repositories have been added to the app - #8209"
    ],
    "2.1.3": [
      "[Fixed] Changes from remote branch erroneously displayed on corresponding branch on Desktop - #8155 #8167",
      "[Fixed] Sign-in flow for Windows users not possible via OAuth - #8154 #8142"
    ],
    "2.1.3-beta1": [
      "[Fixed] Changes from remote branch erroneously displayed on corresponding branch on Desktop - #8155 #8167",
      "[Fixed] Sign-in flow for Windows users not possible via OAuth - #8154 #8142"
    ],
    "2.1.2": [
      "[Added] Syntax highlighting support for 20 more programming languages - #7217. Thanks @KennethSweezy!",
      "[Added] Kitty shell support for macOS - #5162",
      "[Added] Atom editor support on Windows for beta and nightly channels - #8010. Thanks @Rexogamer!",
      "[Fixed] File checkboxes and line selection in diffs are not disabled when committing - #3814 #5934. Thanks @HashimotoYT!",
      "[Fixed] Small images are scaled down too much in two-up image rendering - #7520",
      "[Fixed] Manual conflict resolution for binary files always chooses same version - #8059",
      "[Fixed] Branch pruner errors on \"orphaned\" branches - #7983",
      "[Fixed] Prevent CodeMirror search plugin from stealing registered global keyboard shortcuts - #8068",
      "[Fixed] Update embedded Git on Windows to remove erroneous errors - #8133",
      "[Fixed] Menu state not updated for macOS after performing some actions - #8055",
      "[Fixed] Error message could appear outside the boundary of its container - #7988",
      "[Fixed] Improved error handling when trying to rebase a ref that doesn't exist - #7881",
      "[Improved] Expand hover area on repository list items - #7910. Thanks @say25!",
      "[Improved] Always fast forward recent branches after fetch - #7761",
      "[Improved] Ensure recent branches are updated during remote interactions - #8081"
    ],
    "2.1.2-beta2": ["[Fixed] Update embedded Git on Windows - #8133"],
    "2.1.2-beta1": [
      "[Added] Option to hide whitespace in historical commits - #8045. Thanks @say25!",
      "[Fixed] Small images are scaled down too much in two-up image rendering - #7520",
      "[Fixed] Manual conflict resolution for binary files always chooses same version - #8059",
      "[Fixed] Disable some unavailable actions while committing - #3814 #5934. Thanks @HashimotoYT!",
      "[Fixed] Branch pruner errors on \"orphaned\" branches - #7983",
      "[Fixed] Prevent CodeMirror search plugin from stealing registered global keyboard shortcuts - #8068",
      "[Improved] Re-word \"No local changes\" view summary - #8007. Thanks @rexogamer!",
      "[Improved] Expand hover area on repository list items - #7910. Thanks @say25!",
      "[Improved] Always fast forward recent branches after fetch - #7761"
    ],
    "2.1.1": [
      "[Fixed] Update embedded Git on Windows to address security vulnerability - #8101"
    ],
    "2.1.1-beta4": [
      "[Fixed] Update embedded Git on Windows to address security vulnerability - #8101"
    ],
    "2.1.1-beta3": [
      "[Added] Syntax highlighting support for 20 more programming languages - #7217. Thanks @KennethSweezy!",
      "[Added] Kitty shell support for macOS - #5162",
      "[Added] Atom editor support on Windows for beta and nightly channels - #8010. Thanks @Rexogamer!",
      "[Fixed] File checkboxes and line selection in diffs are not disabled when committing - #3814 #5934. Thanks @HashimotoYT!",
      "[Improved] \"No local changes\" message in repository view - #8007",
      "[Improved] Text overflow in error popup when an editor cannot be launched - #7988"
    ],
    "2.1.1-beta2": [
      "[Fixed] Incorrect proportions for \"stashed changes\" button - #7964",
      "[Fixed] Overflowing diffs push UI elements out of window - #7967"
    ],
    "2.1.1-beta1": [
      "[Added] WSL Support - #7821 #7891. Thanks @ADustyOldMuffin @say25!",
      "[Fixed] Tooltip does not display on the entire hit area for list items - #7910. Thanks @say25!",
      "[Improved] Error handling when trying to rebase onto an invalid ref - #7871",
      "[Improved] Trigger diff search even when CodeMirror doesn't have focus - #7899"
    ],
    "2.1.0": [
      "[New] Branches that have been merged and deleted on GitHub.com will now be pruned after two weeks - #750",
      "[Added] Search text within diffs using shortcut - #7538",
      "[Added] Keyboard shortcut for \"Discard All Changes\" menu item - #7588. Thanks @say25!",
      "[Fixed] Repository name moves cursor to end in \"Create Repository\" dialog - #7862",
      "[Fixed] Keyboard navigation inside \"Compare Branch\" list - #7802. Thanks @ADustyOldMuffin!",
      "[Fixed] New repository does not write description into README - #7571. Thanks @noelledusahel!",
      "[Fixed] Disable \"Discard\" and \"Restore\" buttons while restoring stash - #7289",
      "[Fixed] \"Unable to restore\" warning message appears momentarily when restoring stash - #7652",
      "[Fixed] Unresponsive app on macOS if user switches away from file dialog - #7636",
      "[Fixed] Launching app on Windows after being maximized does not restore correct window state - #7750",
      "[Improved] Update mentions of \"Enterprise\" to \"Enterprise Server\" in app - #7728 #7845 #7835. Thanks @nathos!",
      "[Improved] Update license and .gitignore templates for initializing a new repository - #7548 #7661. Thanks @VADS!",
      "[Improved] \"Authentication failed\" dialog provides more help to diagnose issue -  #7622"
    ],
    "2.1.0-beta3": [
      "[Added] Search text within diffs using shortcut - #7538",
      "[Fixed] Repository name moves cursor to end in \"Create Repository\" dialog - #7862",
      "[Fixed] Keyboard navigation inside \"Compare Branch\" list - #7802. Thanks @ADustyOldMuffin!"
    ],
    "2.1.0-beta2": [
      "[New] Commit form will warn user when working on a protected branch - #7826"
    ],
    "2.1.0-beta1": [
      "[Added] Keyboard shortcut for \"Discard All Changes\" menu item - #7588. Thanks @say25!",
      "[Fixed] New repository does not write description into README - #7571. Thanks @noelledusahel!",
      "[Fixed] Disable \"Discard\" and \"Restore\" buttons while restoring stash - #7289",
      "[Fixed] \"Unable to restore\" warning message appears when restoring stash - #7652",
      "[Fixed] Unresponsive app on macOS if user switches away from file dialog - #7636",
      "[Fixed] Launching app on Windows after being maximized does not restore correct window state - #7750",
      "[Improved] Update mentions of \"Enterprise\" to \"Enterprise Server\" in app - #7728 #7845 #7835. Thanks @nathos!",
      "[Improved] Update license and .gitignore templates for initializing a new repository - #7548 #7661. Thanks @VADS!",
      "[Improved] \"Authentication failed\" dialog provides more help to diagnose issue -  #7622"
    ],
    "2.0.4-test2": ["Upgrading infrastructure to Node 10"],
    "2.0.4": [
      "[Fixed] Refresh for Enterprise repositories did not handle API error querying branches - #7713",
      "[Fixed] Missing \"Discard all changes\" context menu in Changes header - #7696",
      "[Fixed] \"Select all\" keyboard shortcut not firing on Windows - #7759"
    ],
    "2.0.4-beta1": [
      "[Fixed] Refresh for Enterprise repositories did not handle API error querying branches - #7713",
      "[Fixed] Missing \"Discard all changes\" context menu in Changes header - #7696",
      "[Fixed] \"Select all\" keyboard shortcut not firing on Windows - #7759"
    ],
    "2.0.4-beta0": [
      "[Added] Extend crash reports with more information about application state for troubleshooting - #7693",
      "[Fixed] Crash when attempting to update pull requests with partially updated repository information - #7688",
      "[Fixed] Crash when loading repositories after signing in through the welcome flow - #7699"
    ],
    "2.0.3": [
      "[Fixed] Crash when loading repositories after signing in through the welcome flow - #7699"
    ],
    "2.0.2": [
      "[Added] Extend crash reports with more information about application state for troubleshooting - #7693"
    ],
    "2.0.1": [
      "[Fixed] Crash when attempting to update pull requests with partially updated repository information - #7688"
    ],
    "2.0.0": [
      "[New] You can now choose to bring your changes with you to a new branch or stash them on the current branch when switching branches - #6107",
      "[New] Rebase your current branch onto another branch using a guided flow - #5953",
      "[New] Repositories grouped by owner, and recent repositories listed at top - #6923 #7132",
      "[New] Suggested next steps now includes suggestion to create a pull request after publishing a branch - #7505",
      "[Added] .resx syntax highlighting - #7235. Thanks @say25!",
      "[Added] \"Exit\" menu item now has accelerator and access key - #6507. Thanks @AndreiMaga!",
      "[Added] Help menu entry to view documentation about keyboard shortcuts - #7184",
      "[Added] \"Discard all changes\" action under Branch menu - #7394. Thanks @ahuth!",
      "[Fixed] \"Esc\" key does not close Repository or Branch list - #7177. Thanks @roottool!",
      "[Fixed] Attempting to revert commits not on current branch results in an error - #6300. Thanks @msftrncs!",
      "[Fixed] Emoji rendering in app when account name has special characters - #6909",
      "[Fixed] Files staged outside Desktop for deletion are incorrectly marked as modified after committing - #4133",
      "[Fixed] Horizontal scroll bar appears unnecessarily when switching branches - #7212",
      "[Fixed] Icon accessibility labels fail when multiple icons are visible at the same time - #7174",
      "[Fixed] Incorrectly encoding URLs affects issue filtering - #7506",
      "[Fixed] License templates do not end with newline character - #6999",
      "[Fixed] Conflicts banners do not hide after aborting operation outside Desktop - #7046",
      "[Fixed] Missing tooltips for change indicators in the sidebar - #7174",
      "[Fixed] Mistaken classification of all crashes being related to launch - #7126",
      "[Fixed] Unable to switch keyboard layout and retain keyboard focus while using commit form - #6366. Thanks @AndreiMaga!",
      "[Fixed] Prevent console errors due to underlying component unmounts - #6970",
      "[Fixed] Menus disabled by activity in inactive repositories - #6313",
      "[Fixed] Race condition with Git remote lookup may cause push to incorrect remote - #6986",
      "[Fixed] Restore GitHub Desktop to main screen if external monitor removed - #7418 #2107. Thanks @say25!",
      "[Fixed] Tab Bar focus ring outlines clip into other elements - #5802. Thanks @Daniel-McCarthy!",
      "[Improved] \"Automatically Switch Theme\" on macOS checks theme on launch - #7116. Thanks @say25!",
      "[Improved] \"Add\" button in repository list should always be visible - #6646",
      "[Improved] Pull Requests list loads and updates pull requests from GitHub more quickly - #7501 #7163",
      "[Improved] Indicator hidden in Pull Requests list when there are no open pull requests - #7258",
      "[Improved] Manually refresh pull requests instead of having to wait for a fetch - #7027",
      "[Improved] Accessibility attributes for dialog - #6496. Thanks @HirdayGupta!",
      "[Improved] Alignment of icons in repository list - #7133",
      "[Improved] Command line interface warning when using \"github open\" with a remote URL - #7452. Thanks @msztech!",
      "[Improved] Error message when unable to publish private repository to an organization - #7472",
      "[Improved] Initiate cloning by pressing \"Enter\" when a repository is selected - #6570. Thanks @Daniel-McCarthy!",
      "[Improved] Lowercase pronoun in \"Revert this commit\" menu item - #7534",
      "[Improved] Styles for manual resolution button in \"Resolve Conflicts\" dialog - #7302",
      "[Improved] Onboarding language for blank slate components - #6638. Thanks @jamesgeorge007!",
      "[Improved] Explanation for manually conflicted text files in diff viewer - #7611",
      "[Improved] Visual progress on \"Remove Repository\" and \"Discard Changes\" dialogs - #7015. Thanks @HashimotoYT!",
      "[Improved] Menu items now aware of force push state and preference to confirm repository removal - #4976 #7138",
      "[Removed] Branch and pull request filter text persistence - #7437",
      "[Removed] \"Discard all changes\" context menu item from Changes list - #7394. Thanks @ahuth!"
    ],
    "1.7.1-beta1": [
      "[Fixed] Tab Bar focus ring outlines clip into other elements - #5802. Thanks @Daniel-McCarthy!",
      "[Improved] Show explanation for manually conflicted text files in diff viewer - #7611",
      "[Improved] Alignment of entries in repository list - #7133"
    ],
    "1.7.0-beta9": [
      "[Fixed] Add warning when renaming a branch with a stash - #7283",
      "[Fixed] Restore Desktop to main screen when external monitor removed - #7418 #2107. Thanks @say25!",
      "[Improved] Performance for bringing uncommitted changes to another branch - #7474"
    ],
    "1.7.0-beta8": [
      "[Added] Accelerator and access key to \"Exit\" menu item - #6507. Thanks @AndreiMaga!",
      "[Fixed] Pressing \"Shift\" + \"Alt\" in Commit summary moves input-focus to app menu - #6366. Thanks @AndreiMaga!",
      "[Fixed] Incorrectly encoding URLs affects issue filtering - #7506",
      "[Improved] Command line interface warns with helpful message when given a remote URL - #7452. Thanks @msztech!",
      "[Improved] Lowercase pronoun in \"Revert this commit\" menu item - #7534",
      "[Improved] \"Pull Requests\" list reflects pull requests from GitHub more quickly - #7501",
      "[Removed] Branch and pull request filter text persistence - #7437"
    ],
    "1.7.0-beta7": [
      "[Improved] Error message when unable to publish private repository to an organization - #7472",
      "[Improved] \"Stashed changes\" button accessibility improvements - #7274",
      "[Improved] Performance improvements for bringing changes to another branch - #7471",
      "[Improved] Performance improvements for detecting conflicts from a restored stash - #7476"
    ],
    "1.7.0-beta6": [
      "[Fixed] Stash viewer does not disable restore button when changes present - #7409",
      "[Fixed] Stash viewer does not center \"no content\" text - #7299",
      "[Fixed] Stash viewer pane width not remembered between sessions - #7416",
      "[Fixed] \"Esc\" key does not close Repository or Branch list - #7177. Thanks @roottool!",
      "[Fixed] Stash not cleaned up when it conflicts with working directory contents - #7383",
      "[Improved] Branch names remain accurate in dialog when stashing and switching branches - #7402",
      "[Improved] Moved \"Discard all changes\" to Branch menu to prevent unintentionally discarding all changes - #7394. Thanks @ahuth!",
      "[Improved] UI responsiveness when using keyboard to choose branch in rebase flow - #7407"
    ],
    "1.7.0-beta5": [
      "[Fixed] Handle warnings if stash creation encounters file permission issue - #7351",
      "[Fixed] Add \"View stash entry\" action to suggested next steps - #7353",
      "[Fixed] Handle and recover from failed rebase flow starts - #7223",
      "[Fixed] Reverse button order when viewing a stash on macOS - #7273",
      "[Fixed] Prevent console errors due to underlying component unmounts - #6970",
      "[Fixed] Rebase success banner always includes base branch name - #7220",
      "[Improved] Added explanatory text for \"Restore\" button for stashes - #7303",
      "[Improved] Ask for confirmation before discarding stash - #7348",
      "[Improved] Order stashed changes files alphabetically - #7327",
      "[Improved] Clarify \"Overwrite Stash Confirmation\" dialog text - #7361",
      "[Improved] Message shown in rebase setup when target branch is already rebased  - #7343",
      "[Improved] Update stashing prompt verbiage - #7393.",
      "[Improved] Update \"Start Rebase\" dialog verbiage - #7391",
      "[Improved] Changes list now reflects what will be committed when handling rebase conflicts - #7006"
    ],
    "1.7.0-beta4": [
      "[Fixed] Manual conflict resolution choice not updated when resolving rebase conflicts - #7255",
      "[Fixed] Menu items don't display the expected verbiage for force push and removing a repository - #4976 #7138"
    ],
    "1.7.0-beta3": [
      "[New] Users can choose to bring changes with them to a new branch or stash them on the current branch when switching branches - #6107",
      "[Added] GitHub Desktop keyboard shortcuts available in Help menu - #7184",
      "[Added] .resx file extension highlighting support - #7235. Thanks @say25!",
      "[Fixed] Attempting to revert commits not on current branch results in an error - #6300. Thanks @msftrncs!",
      "[Improved] Warn users before rebase if operation will require a force push after rebase complete - #6963",
      "[Improved] Do not show the number of pull requests when there are no open pull requests - #7258",
      "[Improved] Accessibility attributes for dialog - #6496. Thanks @HirdayGupta!",
      "[Improved] Initiate cloning by pressing \"Enter\" when a repository is selected - #6570. Thanks @Daniel-McCarthy!",
      "[Improved] Manual Conflicts button styling - #7302",
      "[Improved] \"Add\" button in repository list should always be visible - #6646"
    ],
    "1.7.0-beta2": [
      "[New] Rebase your current branch onto another branch using a guided flow - #5953",
      "[Fixed] Horizontal scroll bar appears unnecessarily when switching branches - #7212",
      "[Fixed] License templates do not end with newline character - #6999",
      "[Fixed] Merge/Rebase conflicts banners do not clear when aborting the operation outside Desktop - #7046",
      "[Fixed] Missing tooltips for change indicators in the sidebar - #7174",
      "[Fixed] Icon accessibility labels fail when multiple icons are visible at the same time - #7174",
      "[Improved] Pull requests load faster and PR build status updates automatically - #7163"
    ],
    "1.7.0-beta1": [
      "[New] Recently opened repositories appear at the top of the repository list - #7132",
      "[Fixed] Error when selecting diff text while diff is updating - #7131",
      "[Fixed] Crash when unable to create log file on disk - #7096",
      "[Fixed] Race condition with remote lookup could cause push to go to incorrect remote - #6986",
      "[Fixed] Mistaken classification of all crashes being related to launch - #7126",
      "[Fixed] Prevent menus from being disabled by activity in inactive repositories - #6313",
      "[Fixed] \"Automatically Switch Theme\" on macOS does not check theme on launch - #7116. Thanks @say25!",
      "[Fixed] Clicking \"Undo\" doesn't repopulate summary in commit form - #6390. Thanks @humphd!",
      "[Fixed] Emoji rendering in app broken when account name has special characters - #6909",
      "[Fixed] Files staged outside Desktop for deletion are incorrectly marked as modified after committing - #4133",
      "[Improved] Visual feedback on \"Remove Repository\" and \"Discard Changes\" dialogs to show progress - #7015. Thanks @HashimotoYT!",
      "[Improved] Onboarding language for blank slate components - #6638. Thanks @jamesgeorge007!",
      "[Improved] Manually refresh pull requests instead of having to wait for a fetch - #7027"
    ],
    "1.6.6": [
      "[Fixed] Clicking \"Undo\" doesn't repopulate summary in commit form - #6390. Thanks @humphd!",
      "[Fixed] Handle error when unable to create log file for app - #7096",
      "[Fixed] Crash when selecting text while the underlying diff changes - #7131"
    ],
    "1.6.6-test1": [
      "[Fixed] Clicking \"Undo\" doesn't repopulate summary in commit form - #6390. Thanks @humphd!",
      "[Fixed] Handle error when unable to create log file for app - #7096",
      "[Fixed] Crash when selecting text while the underlying diff changes - #7131"
    ],
    "1.6.5": [
      "[Fixed] Publish Repository does not let you publish to an organization on your Enterprise account - #7052"
    ],
    "1.6.5-beta2": [
      "[Fixed] Publish Repository does not let you choose an organization on your Enterprise account - #7052"
    ],
    "1.6.5-beta1": [
      "[Fixed] Publish Repository does not let you choose an organization on your Enterprise account - #7052"
    ],
    "1.6.4": [
      "[Fixed] Embedded Git not working for core.longpath usage in some environments - #7028",
      "[Fixed] \"Recover missing repository\" can get stuck in a loop - #7038"
    ],
    "1.6.4-beta1": [
      "[Fixed] Embedded Git not working for core.longpath usage in some environments - #7028",
      "[Fixed] \"Recover missing repository\" can get stuck in a loop - #7038"
    ],
    "1.6.4-beta0": [
      "[Removed] Option to discard when files would be overwritten by a checkout - #7016"
    ],
    "1.6.3": [
      "[New] Display \"pull with rebase\" if a user has set this option in their Git config - #6553 #3422",
      "[Fixed] Context menu does not open when right clicking on the edges of files in Changes list - #6296. Thanks @JQuinnie!",
      "[Fixed] Display question mark in image when no commit selected in dark theme - #6915. Thanks @say25!",
      "[Fixed] No left padding for :emoji:/@user/#issue autocomplete forms. - #6895. Thanks @murrelljenna!",
      "[Fixed] Reinstate missing image and update illustration in dark theme when no local changes exist - #6894",
      "[Fixed] Resizing the diff area preserves text selection range - #2677",
      "[Fixed] Text selection in wrapped diff lines now allows selection of individual lines - #1551",
      "[Improved] Add option to fetch when a user needs to pull changes from the remote before pushing - #2738 #5451",
      "[Improved] Enable Git protocol v2 for fetch/push/pull operations - #6142",
      "[Improved] Moving mouse pointer outside visible diff while selecting a range of lines in a partial commit now automatically scrolls the diff - #658",
      "[Improved] Sign in form validates both username and password - #6952. Thanks @say25!",
      "[Improved] Update GitHub logo in \"About\" dialog - #5619. Thanks @HashimotoYT!"
    ],
    "1.6.3-beta4": [
      "[Improved] Update GitHub logo in \"About\" dialog - #5619. Thanks @HashimotoYT!",
      "[Improved] Sign in form validates both username and password - #6952. Thanks @say25!"
    ],
    "1.6.3-beta3": [
      "[New] Display \"pull with rebase\" if a user has set this option in their Git config - #6553 #3422",
      "[Added] Provide option to discard when files would be overwritten by a checkout - #6755. Thanks @mathieudutour!",
      "[Fixed] No left padding for :emoji:/@user/#issue autocomplete forms. - #6895. Thanks @murrelljenna!",
      "[Fixed] Reinstate missing image and fix illustration to work in the dark theme when there are no local changes - #6894",
      "[Fixed] Display question mark image when there is no commit selected in dark theme - #6915. Thanks @say25!",
      "[Improved] Group and filter repositories by owner - #6923",
      "[Improved] Add option to fetch when a user needs to pull changes from the remote before pushing - #2738 #5451"
    ],
    "1.6.3-beta2": [
      "[Fixed] Text selection in wrapped diff lines now allows selection of individual lines - #1551",
      "[Fixed] Resizing the diff area preserves text selection range - #2677",
      "[Improved] Moving the mouse pointer outside of the visible diff while selecting a range of lines in a partial commit will now automatically scroll the diff - #658"
    ],
    "1.6.3-beta1": [
      "[New] Branches that have been merged and deleted on GitHub.com will now be pruned after two weeks - #750",
      "[Fixed] Context menu doesn't open when right clicking on the edges of files in Changes list - #6296. Thanks @JQuinnie!",
      "[Improved] Enable Git protocol v2 for fetch/push/pull operations - #6142",
      "[Improved] Upgrade to Electron v3 - #6391"
    ],
    "1.6.2": [
      "[Added] Allow users to also resolve manual conflicts when resolving merge conflicts - #6062",
      "[Added] Automatic switching between Dark and Light modes on macOS - #5037. Thanks @say25!",
      "[Added] Crystal and Julia syntax highlighting - #6710. Thanks @KennethSweezy!",
      "[Added] Lua and Fortran syntax highlighting - #6700. Thanks @SimpleBinary!",
      "[Fixed] Abbreviated commits are not long enough for large repositories - #6662. Thanks @say25!",
      "[Fixed] App menu bar visible on hover on Windows when in \"Let’s get started\" mode - #6669",
      "[Fixed] Fix pointy corners on commit message text area - #6635. Thanks @lisavogtsf!",
      "[Fixed] Inconsistent \"Reveal in …\" labels for context menus - #6466. Thanks @say25!",
      "[Fixed] Merge conflict conflict did not ask user to resolve some binary files - #6693",
      "[Fixed] Prevent concurrent fetches between user and status indicator checks - #6121 #5438 #5328",
      "[Fixed] Remember scroll positions in History and Changes lists - #5177 #5059. Thanks @Daniel-McCarthy!",
      "[Improved] Guided merge conflict resolution only commits changes relevant to the merge - #6349",
      "[Improved] Use higher contrast color for links in \"Merge Conflicts\" dialog - #6758",
      "[Improved] Add link to all release notes in Release Notes dialog - #6443. Thanks @koralcem!",
      "[Improved] Arrow for renamed/copied changes when viewing commit - #6519. Thanks @koralcem!",
      "[Improved] Updated verbiage for ignoring the files - #6689. Thanks @PaulViola!"
    ],
    "1.6.2-beta3": [
      "[Improved] Guided merge conflict resolution only commits changes relevant to the merge - #6349"
    ],
    "1.6.2-beta2": [
      "[Added] Allow users to also resolve manual conflicts when resolving merge conflicts - #6062",
      "[Added] Crystal and Julia syntax highlighting - #6710. Thanks @KennethSweezy!",
      "[Fixed] Fix pointy corners on commit message text area - #6635. Thanks @lisavogtsf!",
      "[Fixed] Use higher contrast color for links in \"Merge Conflicts\" dialog - #6758"
    ],
    "1.6.2-beta1": [
      "[Added] Automatic switching between Dark and Light modes on macOS - #5037. Thanks @say25!",
      "[Added] Lua and Fortran syntax highlighting - #6700. Thanks @SimpleBinary!",
      "[Fixed] Abbreviated commits are not long enough for large repositories - #6662. Thanks @say25!",
      "[Fixed] App menu bar visible on hover on Windows when in \"Let’s get started\" mode - #6669",
      "[Fixed] Remember scroll positions in History and Changes lists - #5177 #5059. Thanks @Daniel-McCarthy!",
      "[Fixed] Inconsistent \"Reveal in …\" labels for context menus - #6466. Thanks @say25!",
      "[Fixed] Prevent concurrent fetches between user and status indicator checks - #6121 #5438 #5328",
      "[Fixed] Merge conflict conflict did not ask user to resolve some binary files - #6693",
      "[Improved] Add link to all release notes in Release Notes dialog - #6443. Thanks @koralcem!",
      "[Improved] Arrow for renamed/copied changes when viewing commit - #6519. Thanks @koralcem!",
      "[Improved] Menu state updating to address race condition - #6643",
      "[Improved] Updated verbiage when clicking on changed files to make it more explicit what will occur when you ignore the file(s) - #6689. Thanks @PaulViola!"
    ],
    "1.6.2-beta0": [
      "[Fixed] Don't show \"No local changes\" view when switching between changed files"
    ],
    "1.6.1": [
      "[Fixed] Don't show \"No local changes\" view when switching between changed files"
    ],
    "1.6.0": [
      "[New] Help users add their first repo during onboarding - #6474",
      "[New] \"No local changes\" view helpfully suggests next actions for you to take - #6445",
      "[Added] Support JetBrains Webstorm as an external editor - #6077. Thanks @KennethSweezy!",
      "[Added] Add Visual Basic syntax highlighting - #6461. Thanks @SimpleBinary!",
      "[Fixed] Automatically locate a missing repository when it cannot be found - #6228. Thanks @msftrncs!",
      "[Fixed] Don't include untracked files in merge commit - #6411",
      "[Fixed] Don't show \"Still Conflicted Warning\" when all conflicts are resolved - #6451",
      "[Fixed] Only execute menu action a single time upon hitting Enter - #5344",
      "[Fixed] Show autocompletion of GitHub handles and issues properly in commit description field - #6459",
      "[Improved] Repository list when no repositories found - #5566 #6474",
      "[Improved] Image diff menu no longer covered by large images - #6520. Thanks @06b!",
      "[Improved] Enable additional actions during a merge conflict - #6385",
      "[Improved] Increase contrast on input placeholder color in dark mode - #6556",
      "[Improved] Don't show merge success banner when attempted merge doesn't complete - #6282",
      "[Improved] Capitalize menu items appropriately on macOS - #6469"
    ],
    "1.6.0-beta3": [
      "[Fixed] Autocomplete selection does not overflow text area - #6459",
      "[Fixed] No local changes views incorrectly rendering ampersands - #6596",
      "[Improved] Capitalization of menu items on macOS - #6469"
    ],
    "1.6.0-beta2": [
      "[New] \"No local changes\" view makes it easy to find and accomplish common actions - #6445",
      "[Fixed] Automatically locate a missing repository when it cannot be found - #6228. Thanks @msftrncs!",
      "[Improved] Enable additional actions during a merge conflict - #6385",
      "[Improved] Increase contrast on input placeholder color in dark mode - #6556",
      "[Improved] Merge success banner no longer shown when attempted merge doesn't complete - #6282"
    ],
    "1.6.0-beta1": [
      "[New] Help users add their first repo during onboarding - #6474",
      "[Added] Include ability for users to add new repositories when there are none available - #5566 #6474",
      "[Added] Support JetBrains Webstorm as an external editor - #6077. Thanks @KennethSweezy!",
      "[Added] Add Visual Basic syntax highlighting - #6461. Thanks @SimpleBinary!",
      "[Fixed] Don't include untracked files in merge commit - #6411",
      "[Fixed] Don't show \"Still Conflicted Warning\" when all conflicts are resolved - #6451",
      "[Fixed] Enter when using keyboard to navigate app menu executed menu action twice - #5344",
      "[Improved] Image diff menu no longer covered by large images - #6520. Thanks @06b!"
    ],
    "1.5.2-beta0": [],
    "1.5.1": [
      "[Added] Provide keyboard shortcut for getting to commit summary field - #1719. Thanks @bruncun!",
      "[Added] Add hover states on list items and tabs - #6310",
      "[Added] Add Dockerfile syntax highlighting - #4533. Thanks @say25!",
      "[Added] Support Visual SlickEdit as an external editor - #6029. Thanks @texasaggie97!",
      "[Fixed] Allow repositories to be cloned to empty folders - #5857. Thanks @Daniel-McCarthy!",
      "[Fixed] Prevent creating branch with detached HEAD from reverting to default branch - #6085",
      "[Fixed] Fix \"Open In External Editor\" for Atom/VS Code on Windows when paths contain spaces - #6181. Thanks @msftrncs!",
      "[Fixed] Persist Branch List and Pull Request List filter text - #6002. Thanks @Daniel-McCarthy!",
      "[Fixed] Retain renamed branches position in recent branches list - #6155. Thanks @gnehcc!",
      "[Fixed] Prevent avatar duplication when user is co-author and committer - #6135. Thanks @bblarney!",
      "[Fixed] Provide keyboard selection for the \"Clone a Repository\" dialog - #3596. Thanks @a-golovanov!",
      "[Fixed] Close License & Open Source Notices dialog upon pressing \"Enter\" in dialog - #6137. Thanks @bblarney!",
      "[Fixed] Dismiss \"Merge into Branch\" dialog with escape key - #6154. Thanks @altaf933!",
      "[Fixed] Focus branch selector when comparing to branch from menu - #5600",
      "[Fixed] Reverse fold/unfold icons for expand/collapse commit summary - #6196. Thanks @HazemAM!",
      "[Improved] Allow toggling between diff modes - #6231. Thanks @06b!",
      "[Improved] Show focus around full input field - #6234. Thanks @seokju-na!",
      "[Improved] Make lists scroll to bring selected items into view - #6279",
      "[Improved] Consistently order the options for adding a repository - #6396. Thanks @vilanz!",
      "[Improved] Clear merge conflicts banner after there are no more conflicted files - #6428"
    ],
    "1.5.1-beta6": [
      "[Improved] Consistently order the options for adding a repository - #6396. Thanks @vilanz!",
      "[Improved] Clear merge conflicts banner after there are no more conflicted files - #6428"
    ],
    "1.5.1-beta5": [
      "[Improved] Commit conflicted files warning - #6381",
      "[Improved] Dismissable merge conflict dialog and associated banner - #6379 #6380",
      "[Fixed] Fix feature flag for readme overwrite warning so that it shows on beta - #6412"
    ],
    "1.5.1-beta4": [
      "[Improved] Display warning if existing readme file will be overwritten - #6338. Thanks @Daniel-McCarthy!",
      "[Improved] Add check for attempts to commit >100 MB files without Git LFS - #997. Thanks @Daniel-McCarthy!",
      "[Improved] Merge conflicts dialog visual updates - #6377"
    ],
    "1.5.1-beta3": [
      "[Improved] Maintains state on tabs for different methods of cloning repositories - #5937"
    ],
    "1.5.1-beta2": [
      "[Improved] Clarified internal documentation - #6348. Thanks @bblarney!"
    ],
    "1.5.1-beta1": [
      "[Added] Provide keyboard shortcut for getting to commit summary field - #1719. Thanks @bruncun!",
      "[Added] Add hover states on list items and tabs - #6310",
      "[Added] Add Dockerfile syntax highlighting - #4533. Thanks @say25!",
      "[Added] Support Visual SlickEdit as an external editor - #6029. Thanks @texasaggie97!",
      "[Improved] Allow toggling between diff modes - #6231. Thanks @06b!",
      "[Improved] Show focus around full input field - #6234. Thanks @seokju-na!",
      "[Improved] Make lists scroll to bring selected items into view - #6279",
      "[Fixed] Allow repositories to be cloned to empty folders - #5857. Thanks @Daniel-McCarthy!",
      "[Fixed] Prevent creating branch with detached HEAD from reverting to default branch - #6085",
      "[Fixed] Fix 'Open In External Editor' for Atom/VS Code on Windows when paths contain spaces - #6181. Thanks @msftrncs!",
      "[Fixed] Persist Branch List and Pull Request List filter text - #6002. Thanks @Daniel-McCarthy!",
      "[Fixed] Retain renamed branches position in recent branches list - #6155. Thanks @gnehcc!",
      "[Fixed] Prevent avatar duplication when user is co-author and committer - #6135. Thanks @bblarney!",
      "[Fixed] Provide keyboard selection for the ‘Clone a Repository’ dialog - #3596. Thanks @a-golovanov!",
      "[Fixed] Close License & Open Source Notices dialog upon pressing \"Enter\" in dialog - #6137. Thanks @bblarney!",
      "[Fixed] Dismiss \"Merge into Branch\" dialog with escape key - #6154. Thanks @altaf933!",
      "[Fixed] Focus branch selector when comparing to branch from menu - #5600",
      "[Fixed] Reverse fold/unfold icons for expand/collapse commit summary - #6196. Thanks @HazemAM!"
    ],
    "1.5.1-beta0": [],
    "1.5.0": [
      "[New] Clone, create, or add repositories right from the repository dropdown - #5878",
      "[New] Drag-and-drop to add local repositories from macOS tray icon - #5048",
      "[Added] Resolve merge conflicts through a guided flow - #5400",
      "[Added] Allow merging branches directly from branch dropdown - #5929. Thanks @bruncun!",
      "[Added] Commit file list now has \"Copy File Path\" context menu action - #2944. Thanks @Amabel!",
      "[Added] Keyboard shortcut for \"Rename Branch\" menu item - #5964. Thanks @agisilaos!",
      "[Added] Notify users when a merge is successfully completed - #5851",
      "[Fixed] \"Compare on GitHub\" menu item enabled when no repository is selected - #6078",
      "[Fixed] Diff viewer blocks keyboard navigation using reverse tab order - #2794",
      "[Fixed] Launching Desktop from browser always asks to clone repository - #5913",
      "[Fixed] Publish dialog displayed on push when repository is already published - #5936",
      "[Improved] \"Publish Repository\" dialog handles emoji characters - #5980. Thanks @WaleedAshraf!",
      "[Improved] Avoid repository checks when no path is specified in \"Create Repository\" dialog - #5828. Thanks @JakeHL!",
      "[Improved] Clarify the direction of merging branches - #5930. Thanks @JQuinnie!",
      "[Improved] Default commit summary more explanatory and consistent with GitHub.com - #6017. Thanks @Daniel-McCarthy!",
      "[Improved] Display a more informative message on merge dialog when branch is up to date - #5890",
      "[Improved] Getting a repository's status only blocks other operations when absolutely necessary - #5952",
      "[Improved] Display current branch in header of merge dialog - #6027",
      "[Improved] Sanitize repository name before publishing to GitHub - #3090. Thanks @Daniel-McCarthy!",
      "[Improved] Show the branch name in \"Update From Default Branch\" menu item - #3018. Thanks @a-golovanov!",
      "[Improved] Update license and .gitignore templates for initializing a new repository - #6024. Thanks @say25!"
    ],
    "1.5.0-beta5": [],
    "1.5.0-beta4": [
      "[Fixed] \"Compare on GitHub\" menu item enabled when no repository is selected - #6078",
      "[Fixed] Diff viewer blocks keyboard navigation using reverse tab order - #2794",
      "[Improved] \"Publish Repository\" dialog handles emoji characters - #5980. Thanks @WaleedAshraf!"
    ],
    "1.5.0-beta3": [],
    "1.5.0-beta2": [
      "[Added] Resolve merge conflicts through a guided flow - #5400",
      "[Added] Notify users when a merge is successfully completed - #5851",
      "[Added] Allow merging branches directly from branch dropdown - #5929. Thanks @bruncun!",
      "[Improved] Merge dialog displays current branch in header - #6027",
      "[Improved] Clarify the direction of merging branches - #5930. Thanks @JQuinnie!",
      "[Improved] Show the branch name in \"Update From Default Branch\" menu item - #3018. Thanks @a-golovanov!",
      "[Improved] Default commit summary more explanatory and consistent with GitHub.com - #6017. Thanks @Daniel-McCarthy!",
      "[Improved] Updated license and .gitignore templates for initializing a new repository - #6024. Thanks @say25!"
    ],
    "1.5.0-beta1": [
      "[New] Repository switcher has a convenient \"Add\" button to add other repositories - #5878",
      "[New] macOS tray icon now supports drag-and-drop to add local repositories - #5048",
      "[Added] Keyboard shortcut for \"Rename Branch\" menu item - #5964. Thanks @agisilaos!",
      "[Added] Commit file list now has \"Copy File Path\" context menu action - #2944. Thanks @Amabel!",
      "[Fixed] Launching Desktop from browser always asks to clone repository - #5913",
      "[Fixed] Publish dialog displayed on push when repository is already published - #5936",
      "[Improved] Sanitize repository name before publishing to GitHub - #3090. Thanks @Daniel-McCarthy!",
      "[Improved] Getting a repository's status only blocks other operations when absolutely necessary - #5952",
      "[Improved] Avoid repository checks when no path is specified in \"Create Repository\" dialog - #5828. Thanks @JakeHL!",
      "[Improved] Display a more informative message on merge dialog when branch is up to date - #5890"
    ],
    "1.4.4-beta0": [],
    "1.4.3": [
      "[Added] Add \"Remove Repository\" keyboard shortcut - #5848. Thanks @say25!",
      "[Added] Add keyboard shortcut to delete a branch - #5018. Thanks @JakeHL!",
      "[Fixed] Emoji autocomplete not rendering in some situations - #5859",
      "[Fixed] Release notes text overflowing dialog box - #5854. Thanks @amarsiingh!",
      "[Improved] Support Python 3 in Desktop CLI on macOS - #5843. Thanks @munir131!",
      "[Improved] Avoid unnecessarily reloading commit history - #5470",
      "[Improved] Publish Branch dialog will publish commits when pressing Enter - #5777. Thanks @JKirkYuan!"
    ],
    "1.4.3-beta2": [
      "[Added] Added keyboard shortcut to delete a branch - #5018. Thanks @JakeHL!",
      "[Fixed] Fix release notes text overflowing dialog box - #5854. Thanks @amarsiingh!",
      "[Improved] Avoid unnecessarily reloading commit history - #5470"
    ],
    "1.4.3-beta1": [
      "[Added] Add \"Remove Repository\" keyboard shortcut - #5848. Thanks @say25!",
      "[Fixed] Fix emoji autocomplete not rendering in some situations - #5859",
      "[Fixed] Support Python 3 in Desktop CLI on macOS - #5843. Thanks @munir131!",
      "[Improved] Publish Branch dialog will publish commits when pressing Enter - #5777. Thanks @JKirkYuan!"
    ],
    "1.4.3-beta0": [],
    "1.4.2": [
      "[New] Show resolved conflicts as resolved in Changes pane - #5609",
      "[Added] Add Terminator, MATE Terminal, and Terminology shells - #5753. Thanks @joaomlneto!",
      "[Fixed] Update embedded Git to version 2.19.1 for security vulnerability fix",
      "[Fixed] Always show commit history list when History tab is clicked - #5783. Thanks @JKirkYuan!",
      "[Fixed] Stop overriding the protocol of a detected GitHub repository - #5721",
      "[Fixed] Update sign in error message - #5766. Thanks @tiagodenoronha!",
      "[Fixed] Correct overflowing T&C and License Notices dialogs - #5756. Thanks @amarsiingh!",
      "[Improved] Add default commit message for single-file commits - #5240. Thanks @lean257!",
      "[Improved] Refresh commit list faster after reverting commit via UI - #5752",
      "[Improved] Add repository path to Remove repository dialog - #5805. Thanks @NickCraver!",
      "[Improved] Display whether user entered incorrect username or email address - #5775. Thanks @tiagodenoronha!",
      "[Improved] Update Discard Changes dialog text when discarding all changes - #5744. Thanks @Daniel-McCarthy!"
    ],
    "1.4.2-beta0": [],
    "1.4.1-test2": [
      "Testing changes to how Desktop performs CI platform checks"
    ],
    "1.4.1-test1": [
      "Testing changes to how Desktop performs CI platform checks"
    ],
    "1.4.1": [
      "[Added] Support for opening repository in Cygwin terminal - #5654. Thanks @LordOfTheThunder!",
      "[Fixed] 'Compare to Branch' menu item not disabled when modal is open - #5673. Thanks @kanishk98!",
      "[Fixed] Co-author form does not show/hide for newly-added repository - #5490",
      "[Fixed] Desktop command line always suffixes `.git` to URL when starting a clone - #5529. Thanks @j-f1!",
      "[Fixed] Dialog styling issue for dark theme users on Windows - #5629. Thanks @cwongmath!",
      "[Fixed] No message shown when filter returns no results in Clone Repository view - #5637. Thanks @DanielHix!",
      "[Improved] Branch names cannot start with a '+' character - #5594. Thanks @Daniel-McCarthy!",
      "[Improved] Clone dialog re-runs filesystem check when re-focusing on Desktop - #5518. Thanks @Daniel-McCarthy!",
      "[Improved] Commit disabled when commit summary is only spaces - #5677. Thanks @Daniel-McCarthy!",
      "[Improved] Commit summary expander sometimes shown when not needed - #5700. Thanks @aryyya!",
      "[Improved] Error handling when looking for merge base of a missing ref - #5612",
      "[Improved] Warning if branch exists on remote when creating branch - #5141. Thanks @Daniel-McCarthy!"
    ],
    "1.4.1-beta1": [
      "[Added] Support for opening repository in Cygwin terminal - #5654. Thanks @LordOfTheThunder!",
      "[Fixed] 'Compare to Branch' menu item not disabled when modal is open - #5673. Thanks @kanishk98!",
      "[Fixed] No message shown when filter returns no results in Clone Repository view - #5637. Thanks @DanielHix!",
      "[Fixed] Co-author form does not show/hide for newly-added repository - #5490",
      "[Fixed] Dialog styling issue for dark theme users on Windows - #5629. Thanks @cwongmath!",
      "[Fixed] Desktop command line always suffixes `.git` to URL when starting a clone - #5529. Thanks @j-f1!",
      "[Improved] Commit summary expander sometimes shown when not needed - #5700. Thanks @aryyya!",
      "[Improved] Commit disabled when commit summary is only spaces - #5677. Thanks @Daniel-McCarthy!",
      "[Improved] Error handling when looking for merge base of a missing ref - #5612",
      "[Improved] Clone dialog re-runs filesystem check when re-focusing on Desktop - #5518. Thanks @Daniel-McCarthy!",
      "[Improved] Branch names cannot start with a '+' character - #5594. Thanks @Daniel-McCarthy!",
      "[Improved] Warning if branch exists on remote when creating branch - #5141. Thanks @Daniel-McCarthy!"
    ],
    "1.4.1-beta0": [],
    "1.4.0": [
      "[New] When an update is available for GitHub Desktop, release notes can be viewed in Desktop - #2774",
      "[New] Detect merge conflicts when comparing branches - #4588",
      "[Fixed] Avoid double checkout warning when opening a pull request in Desktop - #5375",
      "[Fixed] Error when publishing repository is now associated with the right tab - #5422. Thanks @Daniel-McCarthy!",
      "[Fixed] Disable affected menu items when on detached HEAD - #5500. Thanks @say25!",
      "[Fixed] Show border when commit description is expanded - #5506. Thanks @aryyya!",
      "[Fixed] GitLab URL which corresponds to GitHub repository of same name cloned GitHub repository - #4154",
      "[Fixed] Caret in co-author selector is hidden when dark theme enabled - #5589",
      "[Fixed] Authenticating to GitHub Enterprise fails when user has no emails defined - #5585",
      "[Improved] Avoid multiple lookups of default remote - #5399"
    ],
    "1.4.0-beta3": [
      "[New] When an update is available for GitHub Desktop, the release notes can be viewed in Desktop - #2774",
      "[New] Detect merge conflicts when comparing branches - #4588",
      "[Fixed] Avoid double checkout warning when opening a pull request in Desktop - #5375",
      "[Fixed] Error when publishing repository is now associated with the right tab - #5422. Thanks @Daniel-McCarthy!",
      "[Fixed] Disable affected menu items when on detached HEAD - #5500. Thanks @say25!",
      "[Fixed] Show border when commit description is expanded - #5506. Thanks @aryyya!",
      "[Fixed] GitLab URL which corresponds to GitHub repository of same name cloned GitHub repository - #4154",
      "[Improved] Avoid multiple lookups of default remote - #5399",
      "[Improved] Skip optional locks when checking status of repository - #5376"
    ],
    "1.4.0-beta2": [
      "[New] When an update is available for GitHub Desktop, the release notes can be viewed in Desktop - #2774",
      "[New] Detect merge conflicts when comparing branches - #4588",
      "[Fixed] Avoid double checkout warning when opening a pull request in Desktop - #5375",
      "[Fixed] Error when publishing repository is now associated with the right tab - #5422. Thanks @Daniel-McCarthy!",
      "[Fixed] Disable affected menu items when on detached HEAD - #5500. Thanks @say25!",
      "[Fixed] Show border when commit description is expanded - #5506. Thanks @aryyya!",
      "[Fixed] GitLab URL which corresponds to GitHub repository of same name cloned GitHub repository - #4154",
      "[Improved] Avoid multiple lookups of default remote - #5399",
      "[Improved] Skip optional locks when checking status of repository - #5376"
    ],
    "1.4.0-beta1": [
      "[New] When an update is available for GitHub Desktop, the release notes can be viewed in Desktop - #2774",
      "[New] Detect merge conflicts when comparing branches - #4588",
      "[Fixed] Avoid double checkout warning when opening a pull request in Desktop - #5375",
      "[Fixed] Error when publishing repository is now associated with the right tab - #5422. Thanks @Daniel-McCarthy!",
      "[Fixed] Disable affected menu items when on detached HEAD - #5500. Thanks @say25!",
      "[Fixed] Show border when commit description is expanded - #5506. Thanks @aryyya!",
      "[Fixed] GitLab URL which corresponds to GitHub repository of same name cloned GitHub repository - #4154",
      "[Improved] Avoid multiple lookups of default remote - #5399",
      "[Improved] Skip optional locks when checking status of repository - #5376"
    ],
    "1.4.0-beta0": [],
    "1.3.5": [
      "[Fixed] Disable delete button while deleting a branch - #5331",
      "[Fixed] History now avoids calling log.showSignature if set in config - #5466",
      "[Fixed] Start blocking the ability to add local bare repositories - #4293. Thanks @Daniel-McCarthy!",
      "[Fixed] Revert workaround for tooltip issue on Windows - #3362. Thanks @divayprakash!",
      "[Improved] Error message when publishing to missing organisation - #5380. Thanks @Daniel-McCarthy!",
      "[Improved] Don't hide commit details when commit description is expanded. - #5471. Thanks @aryyya!"
    ],
    "1.3.5-beta1": [
      "[Fixed] Disable delete button while deleting a branch - #5331",
      "[Fixed] History now avoids calling log.showSignature if set in config - #5466",
      "[Fixed] Start blocking the ability to add local bare repositories - #4293. Thanks @Daniel-McCarthy!",
      "[Fixed] Revert workaround for tooltip issue on Windows - #3362. Thanks @divayprakash!",
      "[Improved] Error message when publishing to missing organisation - #5380. Thanks @Daniel-McCarthy!",
      "[Improved] Don't hide commit details when commit summary description is expanded. - #5471. Thanks @aryyya!"
    ],
    "1.3.5-beta0": [],
    "1.3.4": [
      "[Improved] Cloning message uses remote repo name not file destination - #5413. Thanks @lisavogtsf!",
      "[Improved] Support VSCode user scope installation - #5281. Thanks @saschanaz!"
    ],
    "1.3.4-beta1": [
      "[Improved] Cloning message uses remote repo name not file destination - #5413. Thanks @lisavogtsf!",
      "[Improved] Support VSCode user scope installation - #5281. Thanks @saschanaz!"
    ],
    "1.3.4-beta0": [],
    "1.3.3": [
      "[Fixed] Maximize and restore app on Windows does not fill available space - #5033",
      "[Fixed] 'Clone repository' menu item label is obscured on Windows - #5348. Thanks @Daniel-McCarthy!",
      "[Fixed] User can toggle files when commit is in progress - #5341. Thanks @masungwon!",
      "[Improved] Repository indicator background work - #5317 #5326 #5363 #5241 #5320"
    ],
    "1.3.3-beta1": [
      "[Fixed] Maximize and restore app on Windows does not fill available space - #5033",
      "[Fixed] 'Clone repository' menu item label is obscured on Windows - #5348. Thanks @Daniel-McCarthy!",
      "[Fixed] User can toggle files when commit is in progress - #5341. Thanks @masungwon!",
      "[Improved] Repository indicator background work - #5317 #5326 #5363 #5241 #5320"
    ],
    "1.3.3-test6": ["Testing infrastructure changes"],
    "1.3.3-test5": ["Testing the new CircleCI config changes"],
    "1.3.3-test4": ["Testing the new CircleCI config changes"],
    "1.3.3-test3": ["Testing the new CircleCI config changes"],
    "1.3.3-test2": ["Testing the new CircleCI config changes"],
    "1.3.3-test1": ["Testing the new CircleCI config changes"],
    "1.3.2": [
      "[Fixed] Bugfix for background checks not being aware of missing repositories - #5282",
      "[Fixed] Check the local state of a repository before performing Git operations - #5289",
      "[Fixed] Switch to history view for default branch when deleting current branch during a compare - #5256",
      "[Fixed] Handle missing .git directory inside a tracked repository - #5291"
    ],
    "1.3.2-beta1": [
      "[Fixed] Bugfix for background checks not being aware of missing repositories - #5282",
      "[Fixed] Check the local state of a repository before performing Git operations - #5289",
      "[Fixed] Switch to history view for default branch when deleting current branch during a compare - #5256",
      "[Fixed] Handle missing .git directory inside a tracked repository - #5291"
    ],
    "1.3.1": [
      "[Fixed] Background Git operations on missing repositories are not handled as expected - #5282"
    ],
    "1.3.1-beta1": [
      "[Fixed] Background Git operations on missing repositories are not handled as expected - #5282"
    ],
    "1.3.1-beta0": [
      "[New] Notification displayed in History tab when the base branch moves ahead of the current branch - #4768",
      "[New] Repository list displays uncommitted changes indicator and ahead/behind information - #2259 #5095",
      "[Added] Option to move repository to trash when removing from app - #2108. Thanks @say25!",
      "[Added] Syntax highlighting for PowerShell files - #5081. Thanks @say25!",
      "[Fixed] \"Discard Changes\" context menu discards correct file when entry is not part of selected group - #4788",
      "[Fixed] Display local path of selected repository as tooltip - #4922. Thanks @yongdamsh!",
      "[Fixed] Display root directory name when repository is located at drive root - #4924",
      "[Fixed] Handle legacy macOS right click gesture - #4942",
      "[Fixed] History omits latest commit from list - #5243",
      "[Fixed] Markdown header elements hard to read in dark mode - #5133. Thanks @agisilaos!",
      "[Fixed] Only perform ahead/behind comparisons when branch selector is open - #5142",
      "[Fixed] Relax checks for merge commits for GitHub Enterprise repositories - #4329",
      "[Fixed] Render clickable link in \"squash and merge\" commit message - #5203. Thanks @1pete!",
      "[Fixed] Return key disabled when no matches found in Compare branch list - #4458",
      "[Fixed] Selected commit not remembered when switching between History and Changes tabs - #4985",
      "[Fixed] Selected commit when comparing is reset to latest when Desktop regains focus - #5069",
      "[Fixed] Support default branch detection for non-GitHub repositories - #4937",
      "[Improved] Change primary button color to blue for dark theme - #5074",
      "[Improved] Diff gutter elements should be considered button elements when interacting - #5158",
      "[Improved] Status parsing significantly more performant when handling thousands of changed files - #2449 #5186"
    ],
    "1.3.0": [
      "[New] Notification displayed in History tab when the base branch moves ahead of the current branch - #4768",
      "[New] Repository list displays uncommitted changes indicator and ahead/behind information - #2259 #5095",
      "[Added] Option to move repository to trash when removing from app - #2108. Thanks @say25!",
      "[Added] Syntax highlighting for PowerShell files - #5081. Thanks @say25!",
      "[Fixed] \"Discard Changes\" context menu discards correct file when entry is not part of selected group - #4788",
      "[Fixed] Display local path of selected repository as tooltip - #4922. Thanks @yongdamsh!",
      "[Fixed] Display root directory name when repository is located at drive root - #4924",
      "[Fixed] Handle legacy macOS right click gesture - #4942",
      "[Fixed] History omits latest commit from list - #5243",
      "[Fixed] Markdown header elements hard to read in dark mode - #5133. Thanks @agisilaos!",
      "[Fixed] Only perform ahead/behind comparisons when branch selector is open - #5142",
      "[Fixed] Relax checks for merge commits for GitHub Enterprise repositories - #4329",
      "[Fixed] Render clickable link in \"squash and merge\" commit message - #5203. Thanks @1pete!",
      "[Fixed] Return key disabled when no matches found in Compare branch list - #4458",
      "[Fixed] Selected commit not remembered when switching between History and Changes tabs - #4985",
      "[Fixed] Selected commit when comparing is reset to latest when Desktop regains focus - #5069",
      "[Fixed] Support default branch detection for non-GitHub repositories - #4937",
      "[Improved] Change primary button color to blue for dark theme - #5074",
      "[Improved] Diff gutter elements should be considered button elements when interacting - #5158",
      "[Improved] Status parsing significantly more performant when handling thousands of changed files - #2449 #5186"
    ],
    "1.3.0-beta7": [],
    "1.3.0-beta6": [],
    "1.3.0-beta5": [
      "[Fixed] Ensure commit message is cleared after successful commit - #4046",
      "[Fixed] History omits latest commit from list - #5243"
    ],
    "1.3.0-beta4": [
      "[Fixed] Only perform ahead/behind comparisons when branch selector is open - #5142",
      "[Fixed] Render clickable link in \"squash and merge\" commit message - #5203. Thanks @1pete!",
      "[Fixed] Selected commit not remembered when switching between History and Changes tabs - #4985",
      "[Fixed] Selected commit when comparing is reset to latest when Desktop regains focus - #5069"
    ],
    "1.3.0-beta3": [
      "[Fixed] \"Discard Changes\" context menu discards correct file when entry is not part of selected group - #4788",
      "[Fixed] Return key disabled when no matches found in Compare branch list - #4458",
      "[Improved] Status parsing significantly more performant when handling thousands of changed files - #2449 #5186"
    ],
    "1.3.0-beta2": [
      "[Added] Option to move repository to trash when removing from app - #2108. Thanks @say25!",
      "[Fixed] Markdown header elements hard to read in dark mode - #5133. Thanks @agisilaos!",
      "[Improved] Diff gutter elements should be considered button elements when interacting - #5158"
    ],
    "1.2.7-test3": ["Test deployment for electron version bump."],
    "1.3.0-beta1": [
      "[New] Notification displayed in History tab when the base branch moves ahead of the current branch - #4768",
      "[New] Repository list displays uncommitted changes count and ahead/behind information - #2259",
      "[Added] Syntax highlighting for PowerShell files- #5081. Thanks @say25!",
      "[Fixed] Display something when repository is located at drive root - #4924",
      "[Fixed] Relax checks for merge commits for GitHub Enterprise repositories - #4329",
      "[Fixed] Display local path of selected repository as tooltip - #4922. Thanks @yongdamsh!",
      "[Fixed] Support default branch detection for non-GitHub repositories - #4937",
      "[Fixed] Handle legacy macOS right click gesture - #4942",
      "[Improved] Repository list badge style tweaks and tweaks for dark theme - #5095",
      "[Improved] Change primary button color to blue for dark theme - #5074"
    ],
    "1.2.7-test2": ["Test deployment for electron version bump."],
    "1.2.7-test1": ["Sanity check deployment for refactored scripts"],
    "1.2.7-beta0": [
      "[Fixed] Visual indicator for upcoming feature should not be shown - #5026"
    ],
    "1.2.6": [
      "[Fixed] Visual indicator for upcoming feature should not be shown - #5026"
    ],
    "1.2.6-beta0": [
      "[Fixed] Feature flag for upcoming feature not applied correctly - #5024"
    ],
    "1.2.5": [
      "[Fixed] Feature flag for upcoming feature not applied correctly - #5024"
    ],
    "1.2.4": [
      "[New] Dark Theme preview - #4849",
      "[Added] Syntax highlighting for Cake files - #4935. Thanks @say25!",
      "[Added] WebStorm support for macOS - #4841. Thanks @mrsimonfletcher!",
      "[Fixed] Compare tab appends older commits when scrolling to bottom of list - #4964",
      "[Fixed] Remove temporary directory after Git LFS operation completes - #4414",
      "[Fixed] Unable to compare when two branches exist - #4947 #4730",
      "[Fixed] Unhandled errors when refreshing pull requests fails - #4844 #4866",
      "[Improved] Remove context menu needs to hint if a dialog will be shown - #4975",
      "[Improved] Upgrade embedded Git LFS - #4602 #4745",
      "[Improved] Update banner message clarifies that only Desktop needs to be restarted - #4891. Thanks @KennethSweezy!",
      "[Improved] Discard Changes context menu entry should contain ellipses when user needs to confirm - #4846. Thanks @yongdamsh!",
      "[Improved] Initializing syntax highlighting components - #4764",
      "[Improved] Only show overflow shadow when description overflows - #4898",
      "[Improved] Changes tab displays number of changed files instead of dot - #4772. Thanks @yongdamsh!"
    ],
    "1.2.4-beta5": [],
    "1.2.4-beta4": [
      "[Fixed] Compare tab appends older commits when scrolling to bottom of list - #4964",
      "[Fixed] Remove temporary directory after Git LFS operation completes - #4414",
      "[Improved] Remove context menu needs to hint if a dialog will be shown - #4975",
      "[Improved] Upgrade embedded Git LFS - #4602 #4745"
    ],
    "1.2.4-test1": [
      "Confirming latest Git LFS version addresses reported issues"
    ],
    "1.2.4-beta3": [
      "[Added] WebStorm support for macOS - #4841. Thanks @mrsimonfletcher!",
      "[Improved] Update banner message clarifies that only Desktop needs to be restarted - #4891. Thanks @KennethSweezy!"
    ],
    "1.2.4-beta2": [],
    "1.2.4-beta1": [
      "[New] Dark Theme preview - #4849",
      "[Added] Syntax highlighting for Cake files - #4935. Thanks @say25!",
      "[Fixed] Unable to compare when two branches exist - #4947 #4730",
      "[Fixed] Unhandled errors when refreshing pull requests fails - #4844 #4866",
      "[Improved] Discard Changes context menu entry should contain ellipses when user needs to confirm - #4846. Thanks @yongdamsh!",
      "[Improved] Initializing syntax highlighting components - #4764",
      "[Improved] Only show overflow shadow when description overflows - #4898",
      "[Improved] Changes tab displays number of changed files instead of dot - #4772. Thanks @yongdamsh!"
    ],
    "1.2.3": [
      "[Fixed] No autocomplete when searching for co-authors - #4847",
      "[Fixed] Error when checking out a PR from a fork - #4842"
    ],
    "1.2.3-beta1": [
      "[Fixed] No autocomplete when searching for co-authors - #4847",
      "[Fixed] Error when checking out a PR from a fork - #4842"
    ],
    "1.2.3-test1": [
      "Confirming switch from uglify-es to babel-minify addresses minification issue - #4871"
    ],
    "1.2.2": [
      "[Fixed] Make cURL/schannel default to using the Windows certificate store - #4817",
      "[Fixed] Restore text selection highlighting in diffs - #4818"
    ],
    "1.2.2-beta1": [
      "[Fixed] Make cURL/schannel default to using the Windows certificate store - #4817",
      "[Fixed] Text selection highlighting in diffs is back - #4818"
    ],
    "1.2.1": [
      "[Added] Brackets support for macOS - #4608. Thanks @3raxton!",
      "[Added] Pull request number and author are included in fuzzy-find filtering - #4653. Thanks @damaneice!",
      "[Fixed] Decreased the max line length limit - #3740. Thanks @sagaragarwal94!",
      "[Fixed] Updated embedded Git to 2.17.1 to address upstream security issue - #4791",
      "[Improved] Display the difference in file size of an image in the diff view - #4380. Thanks @ggajos!"
    ],
    "1.2.1-test1": ["Upgraded embedded Git to 2.17.0"],
    "1.2.1-beta1": [
      "[Added] Brackets support for macOS - #4608. Thanks @3raxton!",
      "[Added] Pull request number and author are included in fuzzy-find filtering - #4653. Thanks @damaneice!",
      "[Fixed] Decreased the max line length limit - #3740. Thanks @sagaragarwal94!",
      "[Fixed] Updated embedded Git to 2.17.1 to address upstream security issue - #4791",
      "[Improved] Display the difference in file size of an image in the diff view - #4380. Thanks @ggajos!"
    ],
    "1.2.1-beta0": [],
    "1.1.2-test6": ["Testing the Webpack v4 output from the project"],
    "1.2.0": [
      "[New] History now has ability to compare to another branch and merge outstanding commits",
      "[New] Support for selecting more than one file in the changes list - #1712. Thanks @icosamuel!",
      "[New] Render bitmap images in diffs - #4367. Thanks @MagicMarvMan!",
      "[Added] Add PowerShell Core support for Windows and macOS - #3791. Thanks @saschanaz!",
      "[Added] Add MacVim support for macOS - #4532. Thanks @johnelliott!",
      "[Added] Syntax highlighting for JavaServer Pages (JSP) - #4470. Thanks @damaneice!",
      "[Added] Syntax highlighting for Haxe files - #4445. Thanks @Gama11!",
      "[Added] Syntax highlighting for R files - #4455. Thanks @say25!",
      "[Fixed] 'Open in Shell' on Linux ensures Git is on PATH - #4619. Thanks @ziggy42!",
      "[Fixed] Pressing 'Enter' on filtered Pull Request does not checkout - #4673",
      "[Fixed] Alert icon shrinks in rename dialog when branch name is long - #4566",
      "[Fixed] 'Open in Desktop' performs fetch to ensure branch exists before checkout - #3006",
      "[Fixed] 'Open in Default Program' on Windows changes the window title - #4446",
      "[Fixed] Skip fast-forwarding when there are many eligible local branches - #4392",
      "[Fixed] Image diffs not working for files with upper-case file extension - #4466",
      "[Fixed] Syntax highlighting not working for files with upper-case file extension - #4462. Thanks @say25!",
      "[Fixed] Error when creating Git LFS progress causes clone to fail - #4307. Thanks @MagicMarvMan!",
      "[Fixed] 'Open File in External Editor' always opens a new instance - #4381",
      "[Fixed] 'Select All' shortcut now works for changes list - #3821",
      "[Improved] Automatically add valid repository when using command line interface - #4513. Thanks @ggajos!",
      "[Improved] Always fast-forward the default branch - #4506",
      "[Improved] Warn when trying to rename a published branch - #4035. Thanks @agisilaos!",
      "[Improved] Added context menu for files in commit history - #2845. Thanks @crea7or",
      "[Improved] Discarding all changes always prompts for confirmation - #4459",
      "[Improved] Getting list of changed files is now more efficient when dealing with thousands of files - #4443",
      "[Improved] Checking out a Pull Request may skip unnecessary fetch - #4068. Thanks @agisilaos!",
      "[Improved] Commit summary now has a hint to indicate why committing is disabled - #4429.",
      "[Improved] Pull request status text now matches format on GitHub - #3521",
      "[Improved] Add escape hatch to disable hardware acceleration when launching - #3921"
    ],
    "1.1.2-beta7": [],
    "1.1.2-beta6": [
      "[Added] Add MacVim support for macOS - #4532. Thanks @johnelliott!",
      "[Fixed] Open in Shell on Linux ensures Git is available on the user's PATH - #4619. Thanks @ziggy42!",
      "[Fixed] Keyboard focus issues when navigating Pull Request list - #4673",
      "[Improved] Automatically add valid repository when using command line interface - #4513. Thanks @ggajos!"
    ],
    "1.1.2-test5": ["Actually upgrading fs-extra to v6 in the app"],
    "1.1.2-test4": ["Upgrading fs-extra to v6"],
    "1.1.2-beta5": [
      "[Added] Syntax highlighting for JavaServer Pages (JSP) - #4470. Thanks @damaneice!",
      "[Fixed] Prevent icon from shrinking in rename dialog - #4566"
    ],
    "1.1.2-beta4": [
      "[New] New Compare tab allowing visualization of the relationship between branches",
      "[New] Support for selecting more than one file in the changes list - #1712. Thanks @icosamuel!",
      "[Fixed] 'Select All' shortcut now works for changes list - #3821",
      "[Improved] Always fast-forward the default branch - #4506",
      "[Improved] Warn when trying to rename a published branch - #4035. Thanks @agisilaos!",
      "[Improved] Added context menu for files in commit history - #2845. Thanks @crea7or",
      "[Improved] Discarding all changes always prompts for confirmation - #4459"
    ],
    "1.1.2-beta3": [
      "[Added] Syntax highlighting for Haxe files - #4445. Thanks @Gama11!",
      "[Added] Syntax highlighting for R files - #4455. Thanks @say25!",
      "[Fixed] Fetch to ensure \"Open in Desktop\" has a branch to checkout - #3006",
      "[Fixed] Handle the click event when opening a binary file - #4446",
      "[Fixed] Skip fast-forwarding when there are a lot of eligible local branches - #4392",
      "[Fixed] Image diffs not working for files with upper-case file extension - #4466",
      "[Fixed] Syntax highlighting not working for files with upper-case file extension - #4462. Thanks @say25!",
      "[Improved] Getting list of changed files is now more efficient when dealing with thousands of files - #4443",
      "[Improved] Checking out a Pull Request may skip unnecessary fetch - #4068. Thanks @agisilaos!",
      "[Improved] Commit summary now has a hint to indicate why committing is disabled - #4429."
    ],
    "1.1.2-test3": ["[New] Comparison Branch demo build"],
    "1.1.2-test2": [
      "Refactoring the diff internals to potentially land some SVG improvements"
    ],
    "1.1.2-test1": [
      "Refactoring the diff internals to potentially land some SVG improvements"
    ],
    "1.1.2-beta2": [
      "[New] Render bitmap images in diffs - #4367. Thanks @MagicMarvMan!",
      "[New] Add PowerShell Core support for Windows and macOS - #3791. Thanks @saschanaz!",
      "[Fixed] Error when creating Git LFS progress causes clone to fail - #4307. Thanks @MagicMarvMan!",
      "[Fixed] 'Open File in External Editor' does not use existing window - #4381",
      "[Fixed] Always ask for confirmation when discarding all changes - #4423",
      "[Improved] Pull request status text now matches format on GitHub - #3521",
      "[Improved] Add escape hatch to disable hardware acceleration when launching - #3921"
    ],
    "1.1.2-beta1": [],
    "1.1.1": [
      "[New] Render WebP images in diffs - #4164. Thanks @agisilaos!",
      "[Fixed] Edit context menus in commit form input elements - #3886",
      "[Fixed] Escape behavior for Pull Request list does not match Branch List - #3597",
      "[Fixed] Keep caret position after inserting completion for emoji/mention - #3835. Thanks @CarlRosell!",
      "[Fixed] Handle error events when watching files used to get Git LFS output - #4117",
      "[Fixed] Potential race condition when opening a fork pull request - #4149",
      "[Fixed] Show placeholder image when no pull requests found - #3973",
      "[Fixed] Disable commit summary and description inputs while commit in progress - #3893. Thanks @crea7or!",
      "[Fixed] Ensure pull request cache is cleared after last pull request merged - #4122",
      "[Fixed] Focus two-factor authentication dialog on input - #4220. Thanks @WaleedAshraf!",
      "[Fixed] Branches button no longer disabled while on an unborn branch - #4236. Thanks @agisilaos!",
      "[Fixed] Delete gitignore file when all entries cleared in Repository Settings - #1896",
      "[Fixed] Add visual indicator that a folder can be dropped on Desktop - #4004. Thanks @agisilaos!",
      "[Fixed] Attempt to focus the application window on macOS after signing in via the browser - #4126",
      "[Fixed] Refresh issues when user manually fetches - #4076",
      "[Improved] Add `Discard All Changes...` to context menu on changed file list - #4197. Thanks @xamm!",
      "[Improved] Improve contrast for button labels in app toolbar - #4219",
      "[Improved] Speed up check for submodules when discarding - #4186. Thanks @kmscode!",
      "[Improved] Make the keychain known issue more clear within Desktop - #4125",
      "[Improved] Continue past the 'diff too large' message and view the diff - #4050",
      "[Improved] Repository association might not have expected prefix - #4090. Thanks @mathieudutour!",
      "[Improved] Add message to gitignore dialog when not on default branch - #3720",
      "[Improved] Hide Desktop-specific forks in Branch List - #4127",
      "[Improved] Disregard accidental whitespace when cloning a repository by URL - #4216",
      "[Improved] Show alert icon in repository list when repository not found on disk - #4254. Thanks @gingerbeardman!",
      "[Improved] Repository list now closes after removing last repository - #4269. Thanks @agisilaos!",
      "[Improved] Move forget password link after the password dialog to match expected tab order - #4283. Thanks @iamnapo!",
      "[Improved] More descriptive text in repository toolbar button when no repositories are tracked - #4268. Thanks @agisilaos!",
      "[Improved] Context menu in Changes tab now supports opening file in your preferred editor - #4030"
    ],
    "1.1.1-beta4": [
      "[Improved] Context menu in Changes tab now supports opening file in your preferred editor - #4030"
    ],
    "1.1.1-beta3": [],
    "1.1.1-beta2": [
      "[New] Render WebP images in diffs - #4164. Thanks @agisilaos!",
      "[Fixed] Edit context menus in commit form input elements - #3886",
      "[Fixed] Escape behavior should match that of Branch List - #3972",
      "[Fixed] Keep caret position after inserting completion - #3835. Thanks @CarlRosell!",
      "[Fixed] Handle error events when watching files used to get Git LFS output - #4117",
      "[Fixed] Potential race condition when opening a fork pull request - #4149",
      "[Fixed] Show placeholder image when no pull requests found - #3973",
      "[Fixed] Disable input fields summary and description while commit in progress - #3893. Thanks @crea7or!",
      "[Fixed] Ensure pull request cache is cleared after last pull request merged - #4122",
      "[Fixed] Focus two-factor authentication dialog on input - #4220. Thanks @WaleedAshraf!",
      "[Fixed] Branches button no longer disabled while on an unborn branch - #4236. Thanks @agisilaos!",
      "[Fixed] Delete gitignore file when entries cleared in Repository Settings - #1896",
      "[Fixed] Add visual indicator that a folder can be dropped on Desktop - #4004. Thanks @agisilaos!",
      "[Improved] Add `Discard All Changes...` to context menu on changed file list - #4197. Thanks @xamm!",
      "[Improved] Improve contrast for button labels in app toolbar - #4219",
      "[Improved] Speed up check for submodules when discarding - #4186. Thanks @kmscode!",
      "[Improved] Make the keychain known issue more clear within Desktop - #4125",
      "[Improved] Continue past the 'diff too large' message and view the diff - #4050",
      "[Improved] Repository association might not have expected prefix - #4090. Thanks @mathieudutour!",
      "[Improved] Add message to gitignore dialog when not on default branch - #3720",
      "[Improved] Hide Desktop-specific forks in Branch List - #4127",
      "[Improved] Disregard accidental whitespace when cloning a repository by URL - #4216",
      "[Improved] Show alert icon in repository list when repository not found on disk - #4254. Thanks @gingerbeardman!",
      "[Improved] Repository list now closes after removing last repository - #4269. Thanks @agisilaos!",
      "[Improved] Move forget password link to after the password dialog to maintain expected tab order - #4283. Thanks @iamnapo!",
      "[Improved] More descriptive text in repository toolbar button when no repositories are tracked - #4268. Thanks @agisilaos!"
    ],
    "1.1.1-test2": ["[Improved] Electron 1.8.3 upgrade (again)"],
    "1.1.1-test1": [
      "[Improved] Forcing a focus on the window after the OAuth dance is done"
    ],
    "1.1.1-beta1": [],
    "1.1.0": [
      "[New] Check out pull requests from collaborators or forks from within Desktop",
      "[New] View the commit status of the branch when it has an open pull request",
      "[Added] Add RubyMine support for macOS - #3883. Thanks @gssbzn!",
      "[Added] Add TextMate support for macOS - #3910. Thanks @caiofbpa!",
      "[Added] Syntax highlighting for Elixir files - #3774. Thanks @joaovitoras!",
      "[Fixed] Update layout of branch blankslate image - #4011",
      "[Fixed] Expanded avatar stack in commit summary gets cut off - #3884",
      "[Fixed] Clear repository filter when switching tabs - #3787. Thanks @reyronald!",
      "[Fixed] Avoid crash when unable to launch shell - #3954",
      "[Fixed] Ensure renames are detected when viewing commit diffs - #3673",
      "[Fixed] Fetch default remote if it differs from the current - #4056",
      "[Fixed] Handle Git errors when .gitmodules are malformed - #3912",
      "[Fixed] Handle error when \"where\" is not on PATH - #3882 #3825",
      "[Fixed] Ignore action assumes CRLF when core.autocrlf is unset - #3514",
      "[Fixed] Prevent duplicate entries in co-author autocomplete list - #3887",
      "[Fixed] Renames not detected when viewing commit diffs - #3673",
      "[Fixed] Support legacy usernames as co-authors - #3897",
      "[Improved] Update branch button text from \"New\" to \"New Branch\" - #4032",
      "[Improved] Add fuzzy search in the repository, branch, PR, and clone FilterLists - #911. Thanks @j-f1!",
      "[Improved] Tidy up commit summary and description layout in commit list - #3922. Thanks @willnode!",
      "[Improved] Use smaller default size when rendering Gravatar avatars - #3911",
      "[Improved] Show fetch progress when initializing remote for fork - #3953",
      "[Improved] Remove references to Hubot from the user setup page - #4015. Thanks @j-f1!",
      "[Improved] Error handling around ENOENT - #3954",
      "[Improved] Clear repository filter text when switching tabs - #3787. Thanks @reyronald!",
      "[Improved] Allow window to accept single click on focus - #3843",
      "[Improved] Disable drag-and-drop interaction when a popup is in the foreground - #3996"
    ],
    "1.1.0-beta3": [
      "[Fixed] Fetch default remote if it differs from the current - #4056"
    ],
    "1.1.0-beta2": [
      "[Improved] Update embedded Git to improve error handling when using stdin - #4058"
    ],
    "1.1.0-beta1": [
      "[Improved] Add 'Branch' to 'New' branch button - #4032",
      "[Improved] Remove references to Hubot from the user setup page - #4015. Thanks @j-f1!"
    ],
    "1.0.14-beta5": [
      "[Fixed] Improve detection of pull requests associated with current branch - #3991",
      "[Fixed] Disable drag-and-drop interaction when a popup is in the foreground - #3996",
      "[Fixed] Branch blank slate image out of position - #4011"
    ],
    "1.0.14-beta4": [
      "[New] Syntax highlighting for Elixir files - #3774. Thanks @joaovitoras!",
      "[Fixed] Crash when unable to launch shell - #3954",
      "[Fixed] Support legacy usernames as co-authors - #3897",
      "[Improved] Enable fuzzy search in the repository, branch, PR, and clone FilterLists - #911. Thanks @j-f1!",
      "[Improved] Tidy up commit summary and description layout in commit list - #3922. Thanks @willnode!"
    ],
    "1.0.14-test1": ["[Improved] Electron 1.8.2 upgrade"],
    "1.0.14-beta3": [
      "[Added] Add TextMate support for macOS - #3910. Thanks @caiofbpa!",
      "[Fixed] Handle Git errors when .gitmodules are malformed - #3912",
      "[Fixed] Clear repository filter when switching tabs - #3787. Thanks @reyronald!",
      "[Fixed] Prevent duplicate entries in co-author autocomplete list - #3887",
      "[Improved] Show progress when initializing remote for fork - #3953"
    ],
    "1.0.14-beta2": [
      "[Added] Add RubyMine support for macOS - #3883. Thanks @gssbzn!",
      "[Fixed] Allow window to accept single click on focus - #3843",
      "[Fixed] Expanded avatar list hidden behind commit details - #3884",
      "[Fixed] Renames not detected when viewing commit diffs - #3673",
      "[Fixed] Ignore action assumes CRLF when core.autocrlf is unset - #3514",
      "[Improved] Use smaller default size when rendering Gravatar avatars - #3911"
    ],
    "1.0.14-beta1": ["[New] Commit together with co-authors - #3879"],
    "1.0.13": [
      "[New] Commit together with co-authors - #3879",
      "[New] PhpStorm is now a supported external editor on macOS - #3749. Thanks @hubgit!",
      "[Improved] Update embedded Git to 2.16.1 - #3617 #3828 #3871",
      "[Improved] Blank slate view is now more responsive when zoomed - #3777",
      "[Improved] Documentation fix for Open in Shell resource - #3799. Thanks @saschanaz!",
      "[Improved] Improved error handling for Linux - #3732",
      "[Improved] Allow links in unexpanded summary to be clickable - #3719. Thanks @koenpunt!",
      "[Fixed] Update Electron to 1.7.11 to address security issue - #3846",
      "[Fixed] Allow double dashes in branch name - #3599. Thanks @JQuinnie!",
      "[Fixed] Sort the organization list - #3657. Thanks @j-f1!",
      "[Fixed] Check out PRs from a fork - #3395",
      "[Fixed] Confirm deleting branch when it has an open PR - #3615",
      "[Fixed] Defer user/email validation in Preferences - #3722",
      "[Fixed] Checkout progress did not include branch name - #3780",
      "[Fixed] Don't block branch switching when in detached HEAD - #3807",
      "[Fixed] Handle discarding submodule changes properly - #3647",
      "[Fixed] Show tooltip with additional info about the build status - #3134",
      "[Fixed] Update placeholders to support Linux distributions - #3150",
      "[Fixed] Refresh local commit list when switching tabs - #3698"
    ],
    "1.0.13-test1": [
      "[Improved] Update embedded Git to 2.16.1 - #3617 #3828 #3871",
      "[Fixed] Update Electron to 1.7.11 to address security issue - #3846",
      "[Fixed] Allows double dashes in branch name - #3599. Thanks @JQuinnie!",
      "[Fixed] Pull Request store may not have status defined - #3869",
      "[Fixed] Render the Pull Request badge when no commit statuses found - #3608"
    ],
    "1.0.13-beta1": [
      "[New] PhpStorm is now a supported external editor on macOS - #3749. Thanks @hubgit!",
      "[Improved] Blank slate view is now more responsive when zoomed - #3777",
      "[Improved] Documentation fix for Open in Shell resource - #3799. Thanks @saschanaz!",
      "[Improved] Improved error handling for Linux - #3732",
      "[Improved] Allow links in unexpanded summary to be clickable - #3719. Thanks @koenpunt!",
      "[Fixed] Sort the organization list - #3657. Thanks @j-f1!",
      "[Fixed] Check out PRs from a fork - #3395",
      "[Fixed] Confirm deleting branch when it has an open PR - #3615",
      "[Fixed] Defer user/email validation in Preferences - #3722",
      "[Fixed] Checkout progress did not include branch name - #3780",
      "[Fixed] Don't block branch switching when in detached HEAD - #3807",
      "[Fixed] Handle discarding submodule changes properly - #3647",
      "[Fixed] Show tooltip with additional info about the build status - #3134",
      "[Fixed] Update placeholders to support Linux distributions - #3150",
      "[Fixed] Refresh local commit list when switching tabs - #3698"
    ],
    "1.0.12": [
      "[New] Syntax highlighting for Rust files - #3666. Thanks @subnomo!",
      "[New] Syntax highlighting for Clojure cljc, cljs, and edn files - #3610. Thanks @mtkp!",
      "[Improved] Prevent creating a branch in the middle of a merge - #3733",
      "[Improved] Truncate long repo names in panes and modals to fit into a single line - #3598. Thanks @http-request!",
      "[Improved] Keyboard navigation support in pull request list - #3607",
      "[Fixed] Inconsistent caret behavior in text boxes when using certain keyboard layouts - #3354",
      "[Fixed] Only render the organizations list when it has orgs - #1414",
      "[Fixed] Checkout now handles situations where a ref exists on multiple remotes - #3281",
      "[Fixed] Retain accounts on desktop when losing connectivity - #3641",
      "[Fixed] Missing argument in FullScreenInfo that could prevent app from launching - #3727. Thanks @OiYouYeahYou!"
    ],
    "1.0.12-beta1": [
      "[New] Syntax highlighting for Rust files - #3666. Thanks @subnomo!",
      "[New] Syntax highlighting for Clojure cljc, cljs, and edn files - #3610. Thanks @mtkp!",
      "[Improved] Prevent creating a branch in the middle of a merge - #3733",
      "[Improved] Truncate long repo names in panes and modals to fit into a single line - #3598. Thanks @http-request!",
      "[Improved] Keyboard navigation support in pull request list - #3607",
      "[Fixed] Inconsistent caret behavior in text boxes when using certain keyboard layouts - #3354",
      "[Fixed] Only render the organizations list when it has orgs - #1414",
      "[Fixed] Checkout now handles situations where a ref exists on multiple remotes - #3281",
      "[Fixed] Retain accounts on desktop when losing connectivity - #3641",
      "[Fixed] Missing argument in FullScreenInfo that could prevent app from launching - #3727. Thanks @OiYouYeahYou!"
    ],
    "1.0.12-beta0": [
      "[New] Highlight substring matches in the \"Branches\" and \"Repositories\" list when filtering - #910. Thanks @JordanMussi!",
      "[New] Add preview for ico files - #3531. Thanks @serhiivinichuk!",
      "[New] Fallback to Gravatar for loading avatars - #821",
      "[New] Provide syntax highlighting for Visual Studio project files - #3552. Thanks @saul!",
      "[New] Provide syntax highlighting for F# fsx and fsi files - #3544. Thanks @saul!",
      "[New] Provide syntax highlighting for Kotlin files - #3555. Thanks @ziggy42!",
      "[New] Provide syntax highlighting for Clojure - #3523. Thanks @mtkp!",
      "[Improved] Toggle the \"Repository List\" from the menu - #2638. Thanks @JordanMussi!",
      "[Improved] Prevent saving of disallowed character strings for your name and email  - #3204",
      "[Improved] Error messages now appear at the top of the \"Create a New Repository\" dialog - #3571. Thanks @http-request!",
      "[Improved] \"Repository List\" header is now \"Github.com\" for consistency - #3567. Thanks @iFun!",
      "[Improved] Rename the \"Install Update\" button to \"Quit and Install Update\" - #3494. Thanks @say25!",
      "[Fixed] Fix ordering of commit history when your branch and tracking branch have both changed  - #2737",
      "[Fixed] Prevent creating a branch that starts with a period - #3013. Thanks @JordanMussi!",
      "[Fixed] Branch names are properly encoded when creating a pull request - #3509",
      "[Fixed] Re-enable all the menu items after closing a popup - #3533",
      "[Fixed] Removes option to delete remote branch after it's been deleted - #2964. Thanks @JordanMussi!",
      "[Fixed] Windows: Detects available editors and shells now works even when the group policy blocks write registry access - #3105 #3405",
      "[Fixed] Windows: Menu items are no longer truncated - #3547",
      "[Fixed] Windows: Prevent disabled menu items from being accessed - #3391 #1521",
      "[Fixed] Preserve the selected pull request when a manual fetch is done - #3524",
      "[Fixed] Update pull request badge after switching branches or pull requests - #3454",
      "[Fixed] Restore keyboard arrow navigation for pull request list - #3499"
    ],
    "1.0.11": [
      "[New] Highlight substring matches in the \"Branches\" and \"Repositories\" list when filtering - #910. Thanks @JordanMussi!",
      "[New] Add preview for ico files - #3531. Thanks @serhiivinichuk!",
      "[New] Fallback to Gravatar for loading avatars - #821",
      "[New] Provide syntax highlighting for Visual Studio project files - #3552. Thanks @saul!",
      "[New] Provide syntax highlighting for F# fsx and fsi files - #3544. Thanks @saul!",
      "[New] Provide syntax highlighting for Kotlin files - #3555. Thanks @ziggy42!",
      "[New] Provide syntax highlighting for Clojure - #3523. Thanks @mtkp!",
      "[Improved] Toggle the \"Repository List\" from the menu - #2638. Thanks @JordanMussi!",
      "[Improved] Prevent saving of disallowed character strings for your name and email  - #3204",
      "[Improved] Error messages now appear at the top of the \"Create a New Repository\" dialog - #3571. Thanks @http-request!",
      "[Improved] \"Repository List\" header is now \"Github.com\" for consistency - #3567. Thanks @iFun!",
      "[Improved] Rename the \"Install Update\" button to \"Quit and Install Update\" - #3494. Thanks @say25!",
      "[Fixed] Fix ordering of commit history when your branch and tracking branch have both changed  - #2737",
      "[Fixed] Prevent creating a branch that starts with a period - #3013. Thanks @JordanMussi!",
      "[Fixed] Branch names are properly encoded when creating a pull request - #3509",
      "[Fixed] Re-enable all the menu items after closing a popup - #3533",
      "[Fixed] Removes option to delete remote branch after it's been deleted - #2964. Thanks @JordanMussi!",
      "[Fixed] Windows: Detects available editors and shells now works even when the group policy blocks write registry access - #3105 #3405",
      "[Fixed] Windows: Menu items are no longer truncated - #3547",
      "[Fixed] Windows: Prevent disabled menu items from being accessed - #3391 #1521"
    ],
    "1.0.11-test0": [
      "[Improved] now with a new major version of electron-packager"
    ],
    "1.0.11-beta0": [
      "[Improved] Refresh the pull requests list after fetching - #3503",
      "[Improved] Rename the \"Install Update\" button to \"Quit and Install Update\" - #3494. Thanks @say25!",
      "[Fixed] URL encode branch names when creating a pull request - #3509",
      "[Fixed] Windows: detecting available editors and shells now works even when the group policy blocks write registry access - #3105 #3405"
    ],
    "1.0.10": [
      "[New] ColdFusion Builder is now a supported external editor - #3336 #3321. Thanks @AtomicCons!",
      "[New] VSCode Insiders build is now a supported external editor - #3441. Thanks @say25!",
      "[New] BBEdit is now a supported external editor - #3467. Thanks @NiklasBr!",
      "[New] Hyper is now a supported shell on Windows too - #3455. Thanks @JordanMussi!",
      "[New] Swift is now syntax highlighted - #3305. Thanks @agisilaos!",
      "[New] Vue.js is now syntax highlighted - #3368. Thanks @wanecek!",
      "[New] CoffeeScript is now syntax highlighted - #3356. Thanks @agisilaos!",
      "[New] Cypher is now syntax highlighted - #3440. Thanks @say25!",
      "[New] .hpp is now syntax highlighted as C++ - #3420. Thanks @say25!",
      "[New] ML-like languages are now syntax highlighted - #3401. Thanks @say25!",
      "[New] Objective-C is now syntax highlighted - #3355. Thanks @koenpunt!",
      "[New] SQL is now syntax highlighted - #3389. Thanks @say25!",
      "[Improved] Better message on the 'Publish Branch' button when HEAD is unborn - #3344. Thanks @Venkat5694!",
      "[Improved] Better error message when trying to push to an archived repository - #3084. Thanks @agisilaos!",
      "[Improved] Avoid excessive background fetching when switching repositories - #3329",
      "[Improved] Ignore menu events sent when a modal is shown - #3308",
      "[Fixed] Parse changed files whose paths include a newline - #3271",
      "[Fixed] Parse file type changes - #3334",
      "[Fixed] Windows: 'Open without Git' would present the dialog again instead of actually opening a shell without git - #3290",
      "[Fixed] Avoid text selection when dragging resizable dividers - #3268",
      "[Fixed] Windows: Removed the title attribute on the Windows buttons so that they no longer leave their tooltips hanging around - #3348. Thanks @j-f1!",
      "[Fixed] Windows: Detect VS Code when installed to non-standard locations - #3304",
      "[Fixed] Hitting Return would select the first item in a filter list when the filter text was empty - #3447",
      "[Fixed] Add some missing keyboard shortcuts - #3327. Thanks @say25!",
      "[Fixed] Handle \"304 Not Modified\" responses - #3399",
      "[Fixed] Don't overwrite an existing .gitattributes when creating a new repository - #3419. Thanks @strafe!"
    ],
    "1.0.10-beta3": [
      "[New] Change \"Create Pull Request\" to \"Show Pull Request\" when there is already a pull request open for the branch - #2524",
      "[New] VSCode Insiders build is now a supported external editor - #3441. Thanks @say25!",
      "[New] BBEdit is now a supported external editor - #3467. Thanks @NiklasBr!",
      "[New] Hyper is now a supported shell - #3455. Thanks @JordanMussi!",
      "[New] Cypher is now syntax highlighted - #3440. Thanks @say25!",
      "[New] .hpp is now syntax highlighted as C++ - #3420. Thanks @say25!",
      "[New] ML-like languages are now syntax highlighted - #3401. Thanks @say25!",
      "[Improved] Use the same colors in pull request dropdown as we use on GitHub.com - #3451",
      "[Improved] Fancy pull request loading animations - #2868",
      "[Improved] Avoid excessive background fetching when switching repositories - #3329",
      "[Improved] Refresh the pull request list when the Push/Pull/Fetch button is clicked - #3448",
      "[Improved] Ignore menu events sent when a modal is shown - #3308",
      "[Fixed] Hitting Return would select the first item in a filter list when the filter text was empty - #3447",
      "[Fixed] Add some missing keyboard shortcuts - #3327. Thanks @say25!",
      "[Fixed] Handle \"304 Not Modified\" responses - #3399",
      "[Fixed] Don't overwrite an existing .gitattributes when creating a new repository - #3419. Thanks @strafe!"
    ],
    "1.0.10-beta2": [
      "[New] SQL is now syntax highlighted! - #3389. Thanks @say25!",
      "[Fixed] Windows: Detect VS Code when installed to non-standard locations - #3304"
    ],
    "1.0.10-beta1": [
      "[New] Vue.js code is now syntax highlighted! - #3368. Thanks @wanecek!",
      "[New] CoffeeScript is now syntax highlighted! - #3356. Thanks @agisilaos!",
      "[New] Highlight .m as Objective-C - #3355. Thanks @koenpunt!",
      "[Improved] Use smarter middle truncation for branch names - #3357",
      "[Fixed] Windows: Removed the title attribute on the Windows buttons so that they no longer leave their tooltips hanging around - #3348. Thanks @j-f1!"
    ],
    "1.0.10-beta0": [
      "[New] ColdFusion Builder is now available as an option for External Editor - #3336 #3321. Thanks @AtomicCons!",
      "[New] Swift code is now syntax highlighted - #3305. Thanks @agisilaos!",
      "[Improved] Better message on the 'Publish Branch' button when HEAD is unborn - #3344. Thanks @Venkat5694!",
      "[Improved] Better error message when trying to push to an archived repository - #3084. Thanks @agisilaos!",
      "[Fixed] Parse changed files whose paths include a newline - #3271",
      "[Fixed] Parse file type changes - #3334",
      "[Fixed] Windows: 'Open without Git' would present the dialog again instead of actually opening a shell without git - #3290",
      "[Fixed] Avoid text selection when dragging resizable dividers - #3268"
    ],
    "1.0.9": [
      "[New] ColdFusion Builder is now available as an option for External Editor - #3336 #3321. Thanks @AtomicCons!",
      "[New] Swift code is now syntax highlighted - #3305. Thanks @agisilaos!",
      "[Improved] Better message on the 'Publish Branch' button when HEAD is unborn - #3344. Thanks @Venkat5694!",
      "[Improved] Better error message when trying to push to an archived repository - #3084. Thanks @agisilaos!",
      "[Fixed] Parse changed files whose paths include a newline - #3271",
      "[Fixed] Parse file type changes - #3334",
      "[Fixed] Windows: 'Open without Git' would present the dialog again instead of actually opening a shell without git - #3290",
      "[Fixed] Avoid text selection when dragging resizable dividers - #3268"
    ],
    "1.0.9-beta1": [
      "[New] ColdFusion Builder is now available as an option for External Editor - #3336 #3321. Thanks @AtomicCons!",
      "[New] Swift code is now syntax highlighted - #3305. Thanks @agisilaos!",
      "[Improved] Better message on the 'Publish Branch' button when HEAD is unborn - #3344. Thanks @Venkat5694!",
      "[Improved] Better error message when trying to push to an archived repository - #3084. Thanks @agisilaos!",
      "[Fixed] Parse changed files whose paths include a newline - #3271",
      "[Fixed] Parse file type changes - #3334",
      "[Fixed] Windows: 'Open without Git' would present the dialog again instead of actually opening a shell without git - #3290",
      "[Fixed] Avoid text selection when dragging resizable dividers - #3268"
    ],
    "1.0.9-beta0": [
      "[Fixed] Crash when rendering diffs for certain types of files - #3249",
      "[Fixed] Continually being prompted to add the upstream remote, even when it already exists - #3252"
    ],
    "1.0.8": [
      "[Fixed] Crash when rendering diffs for certain types of files - #3249",
      "[Fixed] Continually being prompted to add the upstream remote, even when it already exists - #3252"
    ],
    "1.0.8-beta0": [
      "[New] Syntax highlighted diffs - #3101",
      "[New] Add upstream to forked repositories - #2364",
      "[Fixed] Only reset scale of title bar on macOS - #3193",
      "[Fixed] Filter symbolic refs in the branch list - #3196",
      "[Fixed] Address path issue with invoking Git Bash - #3186",
      "[Fixed] Update embedded Git to support repository hooks and better error messages - #3067 #3079",
      "[Fixed] Provide credentials to LFS repositories when performing checkout - #3167",
      "[Fixed] Assorted changelog typos - #3174 #3184 #3207. Thanks @strafe, @alanaasmaa and @jt2k!"
    ],
    "1.0.7": [
      "[New] Syntax highlighted diffs - #3101",
      "[New] Add upstream to forked repositories - #2364",
      "[Fixed] Only reset scale of title bar on macOS - #3193",
      "[Fixed] Filter symbolic refs in the branch list - #3196",
      "[Fixed] Address path issue with invoking Git Bash - #3186",
      "[Fixed] Update embedded Git to support repository hooks and better error messages - #3067 #3079",
      "[Fixed] Provide credentials to LFS repositories when performing checkout - #3167",
      "[Fixed] Assorted changelog typos - #3174 #3184 #3207. Thanks @strafe, @alanaasmaa and @jt2k!"
    ],
    "1.0.7-beta0": [
      "[Fixed] The Branches list wouldn't display the branches for non-GitHub repositories - #3169",
      "[Fixed] Pushing or pulling could error when the temp directory was unavailable - #3046"
    ],
    "1.0.6": [
      "[Fixed] The Branches list wouldn't display the branches for non-GitHub repositories - #3169",
      "[Fixed] Pushing or pulling could error when the temp directory was unavailable - #3046"
    ],
    "1.0.5": [
      "[New] The command line interface now provides some helpful help! - #2372. Thanks @j-f1!",
      "[New] Create new branches from the Branches foldout - #2784",
      "[New] Add support for VSCode Insiders - #3012 #3062. Thanks @MSathieu!",
      "[New] Linux: Add Atom and Sublime Text support - #3133. Thanks @ziggy42!",
      "[New] Linux: Tilix support - #3117. Thanks @ziggy42!",
      "[New] Linux: Add Visual Studio Code support - #3122. Thanks @ziggy42!",
      "[Improved] Report errors when a problem occurs storing tokens - #3159",
      "[Improved] Bump to Git 2.14.3 - #3146",
      "[Improved] Don't try to display diffs that could cause the app to hang - #2596",
      "[Fixed] Handle local user accounts with URL-hostile characters - #3107",
      "[Fixed] Cloning a repository which uses Git LFS would leave all the files appearing modified - #3146",
      "[Fixed] Signing in in the Welcome flow could hang - #2769",
      "[Fixed] Properly replace old Git LFS configuration values - #2984"
    ],
    "1.0.5-beta1": [
      "[New] Create new branches from the Branches foldout - #2784",
      "[New] Add support for VSCode Insiders - #3012 #3062. Thanks @MSathieu!",
      "[New] Linux: Add Atom and Sublime Text support - #3133. Thanks @ziggy42!",
      "[New] Linux: Tilix support - #3117. Thanks @ziggy42!",
      "[New] Linux: Add Visual Studio Code support - #3122. Thanks @ziggy42!",
      "[Improved] Report errors when a problem occurs storing tokens - #3159",
      "[Improved] Bump to Git 2.14.3 - #3146",
      "[Improved] Don't try to display diffs that could cause the app to hang - #2596",
      "[Fixed] Handle local user accounts with URL-hostile characters - #3107",
      "[Fixed] Cloning a repository which uses Git LFS would leave all the files appearing modified - #3146",
      "[Fixed] Signing in in the Welcome flow could hang - #2769",
      "[Fixed] Properly replace old Git LFS configuration values - #2984"
    ],
    "1.0.5-test1": [],
    "1.0.5-test0": [],
    "1.0.5-beta0": [
      "[New] The command line interface now provides some helpful help! - #2372. Thanks @j-f1!"
    ],
    "1.0.4": [
      "[New] Report Git LFS progress when cloning, pushing, pulling, or reverting - #2226",
      "[Improved] Increased diff contrast and and line gutter selection - #2586 #2181",
      "[Improved] Clarify why publishing a branch is disabled in various scenarios - #2773",
      "[Improved] Improved error message when installing the command Line tool fails - #2979. Thanks @agisilaos!",
      "[Improved] Format the branch name in \"Create Branch\" like we format branch names elsewhere - #2977. Thanks @j-f1!",
      "[Fixed] Avatars not updating after signing in - #2911",
      "[Fixed] Lots of bugs if there was a file named \"HEAD\" in the repository - #3009 #2721 #2938",
      "[Fixed] Handle duplicate config values when saving user.name and user.email - #2945",
      "[Fixed] The \"Create without pushing\" button when creating a new pull request wouldn't actually do anything - #2917"
    ],
    "1.0.4-beta1": [
      "[New] Report Git LFS progress when cloning, pushing, pulling, or reverting - #2226",
      "[Improved] Increased diff contrast and and line gutter selection - #2586 #2181",
      "[Improved] Clarify why publishing a branch is disabled in various scenarios - #2773",
      "[Improved] Improved error message when installing the command Line tool fails - #2979. Thanks @agisilaos!",
      "[Improved] Format the branch name in \"Create Branch\" like we format branch names elsewhere - #2977. Thanks @j-f1!",
      "[Fixed] Avatars not updating after signing in - #2911",
      "[Fixed] Lots of bugs if there was a file named \"HEAD\" in the repository - #3009 #2721 #2938",
      "[Fixed] Handle duplicate config values when saving user.name and user.email - #2945",
      "[Fixed] The \"Create without pushing\" button when creating a new pull request wouldn't actually do anything - #2917 #2917"
    ],
    "1.0.4-beta0": [
      "[Improved] Increase the contrast of the modified file status octicons - #2914",
      "[Fixed] Showing changed files in Finder/Explorer would open the file - #2909",
      "[Fixed] macOS: Fix app icon on High Sierra - #2915",
      "[Fixed] Cloning an empty repository would fail - #2897 #2906",
      "[Fixed] Catch logging exceptions - #2910"
    ],
    "1.0.3": [
      "[Improved] Increase the contrast of the modified file status octicons - #2914",
      "[Fixed] Showing changed files in Finder/Explorer would open the file - #2909",
      "[Fixed] macOS: Fix app icon on High Sierra - #2915",
      "[Fixed] Cloning an empty repository would fail - #2897 #2906",
      "[Fixed] Catch logging exceptions - #2910"
    ],
    "1.0.2": [
      "[Improved] Better message for GitHub Enterprise users when there is a network error - #2574. Thanks @agisilaos!",
      "[Improved] Clone error message now suggests networking might be involved - #2872. Thanks @agisilaos!",
      "[Improved] Include push/pull progress information in the push/pull button tooltip - #2879",
      "[Improved] Allow publishing a brand new, empty repository - #2773",
      "[Improved] Make file paths in lists selectable - #2801. Thanks @artivilla!",
      "[Fixed] Disable LFS hook creation when cloning - #2809",
      "[Fixed] Use the new URL for the \"Show User Guides\" menu item - #2792. Thanks @db6edr!",
      "[Fixed] Make the SHA selectable when viewing commit details - #1154",
      "[Fixed] Windows: Make `github` CLI work in Git Bash - #2712",
      "[Fixed] Use the initial path provided when creating a new repository - #2883",
      "[Fixed] Windows: Avoid long path limits when discarding changes - #2833",
      "[Fixed] Files would get deleted when undoing the first commit - #2764",
      "[Fixed] Find the repository root before adding it - #2832",
      "[Fixed] Display warning about an existing folder before cloning - #2777 #2830",
      "[Fixed] Show contents of directory when showing a repository from Show in Explorer/Finder instead of showing the parent - #2798"
    ],
    "1.0.2-beta1": [
      "[Improved] Clone error message now suggests networking might be involved - #2872. Thanks @agisilaos!",
      "[Improved] Include push/pull progress information in the push/pull button tooltip - #2879",
      "[Improved] Allow publishing a brand new, empty repository - #2773",
      "[Improved] Make file paths in lists selectable - #2801. Thanks @artivilla!",
      "[Fixed] Use the initial path provided when creating a new repository - #2883",
      "[Fixed] Windows: Avoid long path limits when discarding changes - #2833",
      "[Fixed] Files would get deleted when undoing the first commit - #2764",
      "[Fixed] Find the repository root before adding it - #2832",
      "[Fixed] Display warning about an existing folder before cloning - #2777 #2830",
      "[Fixed] Show contents of directory when showing a repository from Show in Explorer/Finder instead of showing the parent - #2798"
    ],
    "1.0.2-beta0": [
      "[Improved] Message for GitHub Enterprise users when there is a network error - #2574. Thanks @agisilaos!",
      "[Fixed] Disable LFS hook creation when cloning - #2809",
      "[Fixed] Use the new URL for the \"Show User Guides\" menu item - #2792. Thanks @db6edr!",
      "[Fixed] Make the SHA selectable when viewing commit details - #1154",
      "[Fixed] Windows: Make `github` CLI work in Git Bash - #2712"
    ],
    "1.0.1": [
      "[Improved] Message for GitHub Enterprise users when there is a network error - #2574. Thanks @agisilaos!",
      "[Fixed] Disable LFS hook creation when cloning - #2809",
      "[Fixed] Use the new URL for the \"Show User Guides\" menu item - #2792. Thanks @db6edr!",
      "[Fixed] Make the SHA selectable when viewing commit details - #1154",
      "[Fixed] Windows: Make `github` CLI work in Git Bash - #2712"
    ],
    "1.0.1-beta0": [
      "[Fixed] Use the loading/disabled state while publishing - #1995",
      "[Fixed] Lock down menu item states for unborn repositories - #2744 #2573",
      "[Fixed] Windows: Detecting the available shells and editors when using a language other than English - #2735"
    ],
    "1.0.0": [
      "[Fixed] Use the loading/disabled state while publishing - #1995",
      "[Fixed] Lock down menu item states for unborn repositories - #2744 #2573",
      "[Fixed] Windows: Detecting the available shells and editors when using a language other than English - #2735"
    ],
    "1.0.0-beta3": [
      "[New] Allow users to create repositories with descriptions - #2719. Thanks @davidcelis!",
      "[New] Use `lfs clone` for faster cloning of LFS repositories - #2679",
      "[Improved] Prompt to override existing LFS filters - #2693",
      "[Fixed] Don't install LFS hooks when checking if a repo uses LFS - #2732",
      "[Fixed] Ensure nothing is staged as part of undoing the first commit - #2656",
      "[Fixed] \"Clone with Desktop\" wouldn't include the repository name in the path - #2704"
    ],
    "0.9.1": [
      "[New] Allow users to create repositories with descriptions - #2719. Thanks @davidcelis!",
      "[New] Use `lfs clone` for faster cloning of LFS repositories - #2679",
      "[Improved] Prompt to override existing LFS filters - #2693",
      "[Fixed] Don't install LFS hooks when checking if a repo uses LFS - #2732",
      "[Fixed] Ensure nothing is staged as part of undoing the first commit - #2656",
      "[Fixed] \"Clone with Desktop\" wouldn't include the repository name in the path - #2704"
    ],
    "1.0.0-beta2": [
      "[New] Allow users to create repositories with descriptions - #2719. Thanks @davidcelis!",
      "[New] Use `lfs clone` for faster cloning of LFS repositories - #2679",
      "[Improved] Prompt to override existing LFS filters - #2693",
      "[Fixed] Don't install LFS hooks when checking if a repo uses LFS - #2732",
      "[Fixed] Ensure nothing is staged as part of undoing the first commit - #2656",
      "[Fixed] \"Clone with Desktop\" wouldn't include the repository name in the path - #2704"
    ],
    "0.9.0": [
      "[New] Allow users to create repositories with descriptions - #2719. Thanks @davidcelis!",
      "[New] Use `lfs clone` for faster cloning of LFS repositories - #2679",
      "[Improved] Prompt to override existing LFS filters - #2693",
      "[Fixed] Don't install LFS hooks when checking if a repo uses LFS - #2732",
      "[Fixed] Ensure nothing is staged as part of undoing the first commit - #2656",
      "[Fixed] \"Clone with Desktop\" wouldn't include the repository name in the path - #2704"
    ],
    "0.8.2": [
      "[New] Ask to install LFS filters when an LFS repository is added - #2227",
      "[New] Clone GitHub repositories tab - #57",
      "[New] Option to opt-out of confirming discarding changes - #2681",
      "[Fixed] Long commit summary truncation - #1742",
      "[Fixed] Ensure the repository list is always enabled - #2648",
      "[Fixed] Windows: Detecting the available shells and editors when using a non-ASCII user encoding - #2624",
      "[Fixed] Clicking the \"Cancel\" button on the Publish Branch dialog - #2646",
      "[Fixed] Windows: Don't rely on PATH for knowing where to find chcp - #2678",
      "[Fixed] Relocating a repository now actually does that - #2685",
      "[Fixed] Clicking autocompletes inserts them - #2674",
      "[Fixed] Use shift for shortcut chord instead of alt - #2607",
      "[Fixed] macOS: \"Open in Terminal\" works with repositories with spaces in their path - #2682"
    ],
    "1.0.0-beta1": [
      "[New] Option to to opt-out of confirming discarding changes - #2681",
      "[Fixed] Windows: Don't rely on PATH for knowing where to find chcp - #2678",
      "[Fixed] Relocating a repository now actually does that - #2685",
      "[Fixed] Clicking autocompletes inserts them - #2674",
      "[Fixed] Use shift for shortcut chord instead of alt - #2607",
      "[Fixed] macOS: \"Open in Terminal\" works with repositories with spaces in their path - #2682"
    ],
    "1.0.0-beta0": [
      "[New] Ask to install LFS filters when an LFS repository is added - #2227",
      "[New] Clone GitHub repositories tab - #57",
      "[Fixed] Long commit summary truncation - #1742",
      "[Fixed] Ensure the repository list is always enabled - #2648",
      "[Fixed] Windows: Detecting the available shells and editors when using a non-ASCII user encoding - #2624",
      "[Fixed] Clicking the \"Cancel\" button on the Publish Branch dialog - #2646"
    ],
    "0.8.1": [
      "[New] 'Open in Shell' now supports multiple shells - #2473",
      "[New] Windows: Enable adding self-signed certificates - #2581",
      "[Improved] Enhanced image diffs - #2383",
      "[Improved] Line diffs - #2461",
      "[Improved] Octicons updated - #2495",
      "[Improved] Adds ability to close repository list using shortcut - #2532",
      "[Improved] Switch default buttons in the Publish Branch dialog - #2515",
      "[Improved] Bring back \"Contact Support\" - #1472",
      "[Improved] Persist repository filter text after closing repository list - #2571",
      "[Improved] Redesigned example commit in the Welcome flow - #2141",
      "[Improved] Tidy up initial \"external editor\" experience - #2551",
      "[Fixed] 'Include All' checkbox not in sync with partial selection - #2493",
      "[Fixed] Copied text from diff removed valid characters - #2499",
      "[Fixed] Click-focus on Windows would dismiss dialog - #2488",
      "[Fixed] Branch list not rendered in app - #2531",
      "[Fixed] Git operations checking certificate store - #2520",
      "[Fixed] Properly identify repositories whose remotes have a trailing slash - #2584",
      "[Fixed] Windows: Fix launching the `github` command line tool - #2563",
      "[Fixed] Use the primary email address if it's public - #2244",
      "[Fixed] Local branch not checked out after clone - #2561",
      "[Fixed] Only the most recent 30 issues would autocomplete for GitHub Enterprise repositories - #2541",
      "[Fixed] Missing \"View on GitHub\" menu item for non-Gitub repositories - #2615",
      "[Fixed] New tab opened when pressing \"]\" for certain keyboard layouts - #2607",
      "[Fixed] Windows: Crash when exiting full screen - #1502",
      "[Fixed] Windows: Detecting the available shells and editors when using a non-ASCII user encoding - #2624",
      "[Fixed] Ensure the repository list is always accessible - #2648"
    ],
    "0.8.1-beta4": [
      "[Improved] Persist repository filter text after closing repository list - #2571",
      "[Improved] Redesigned example commit in the Welcome flow - #2141",
      "[Improved] Tidy up initial \"external editor\" experience - #2551",
      "[Fixed] Missing \"View on GitHub\" menu item for non-Gitub repositories - #2615",
      "[Fixed] New tab opened when pressing \"]\" for certain keyboard layouts - #2607",
      "[Fixed] Windows: Crash when exiting full screen - #1502"
    ],
    "0.8.1-beta3": [
      "[New] Windows: Enable adding self-signed certificates - #2581",
      "[Improved] Adds ability to close repository list using shortcut - #2532",
      "[Improved] Switch default buttons in the Publish Branch dialog - #2515",
      "[Improved] Bring back \"Contact Support\" - #1472",
      "[Fixed] Properly identify repositories whose remotes have a trailing slash - #2584",
      "[Fixed] Windows: Fix launching the `github` command line tool - #2563",
      "[Fixed] Use the primary email address if it's public - #2244",
      "[Fixed] Local branch not checked out after clone - #2561",
      "[Fixed] Only the most recent 30 issues would autocomplete for GitHub Enterprise repositories - #2541"
    ],
    "0.8.1-beta2": [
      "[Fixed] Branch list not rendered in app - #2531",
      "[Fixed] Git operations checking certificate store - #2520"
    ],
    "0.8.1-beta1": [
      "[New] 'Open in Shell' now supports multiple shells - #2473",
      "[Improved] Enhanced image diffs - #2383",
      "[Improved] Line diffs - #2461",
      "[Improved] Octicons updated - #2495",
      "[Fixed] 'Include All' checkbox not in sync with partial selection - #2493",
      "[Fixed] Copied text from diff removed valid characters - #2499",
      "[Fixed] Click-focus on Windows would dismiss dialog - #2488"
    ],
    "0.8.1-beta0": [],
    "0.8.0": [
      "[New] Added commit context menu - #2434",
      "[New] Added 'Open in External Editor' - #2009",
      "[New] Can choose whether a branch should be deleted on the remote as well as locally - #2136",
      "[New] Support authenticating with non-GitHub servers - #852",
      "[New] Added the ability to revert a commit - #752",
      "[New] Added a keyboard shortcut for opening the repository in the shell - #2138",
      "[Improved] Copied diff text no longer includes the line changetype markers - #1499",
      "[Improved] Fetch if a push fails because they need to pull first - #2431",
      "[Improved] Discard changes performance - #1889",
      "[Fixed] Show 'Add Repository' dialog when repository is dragged onto the app - #2442",
      "[Fixed] Dialog component did not remove event handler - #2469",
      "[Fixed] Open in External Editor context menu - #2475",
      "[Fixed] Update to Git 2.14.1 to fix security vulnerability - #2432",
      "[Fixed] Recent branches disappearing after renaming a branch - #2426",
      "[Fixed] Changing the default branch on GitHub.com is now reflected in the app - #1489",
      "[Fixed] Swap around some callouts for no repositories - #2447",
      "[Fixed] Darker unfocused selection color - #1669",
      "[Fixed] Increase the max sidebar width - #1588",
      "[Fixed] Don't say \"Publish this branch to GitHub\" for non-GitHub repositories - #1498",
      "[Fixed] macOS: Protocol schemes not getting registered - #2429",
      "[Fixed] Patches which contain the \"no newline\" marker would fail to apply - #2123",
      "[Fixed] Close the autocompletion popover when it loses focus - #2358",
      "[Fixed] Clear the selected org when switching Publish Repository tabs - #2386",
      "[Fixed] 'Create Without Pushing' button throwing an exception while opening a pull request - #2368",
      "[Fixed] Windows: Don't removing the running app out from under itself when there are updates pending - #2373",
      "[Fixed] Windows: Respect `core.autocrlf` and `core.safeclrf` when modifying the .gitignore - #1535",
      "[Fixed] Windows: Fix opening the app from the command line - #2396"
    ],
    "0.7.3-beta5": [],
    "0.7.3-beta4": [],
    "0.7.3-beta3": [],
    "0.7.3-beta2": [],
    "0.7.3-beta1": [],
    "0.7.3-beta0": [],
    "0.7.2": ["[Fixed] Issues with auto-updating to 0.7.1."],
    "0.7.2-beta0": [],
    "0.7.1": [
      "[Improved] Redesigned error and warning dialogs to be clearer - #2277",
      "[Improved] Create Pull Request dialog shows more feedback while it's working - #2265",
      "[Improved] Version text is now copiable - #1935",
      "[Fixed] Preserve existing GitHub API information when API requests fail - #2282",
      "[Fixed] Pass through error messages as received from the API - #2279",
      "[Fixed] The Pull and Create Pull Request menu items had the same shortcut - #2274",
      "[Fixed] Launching the `github` command line tool from a Fish shell - #2299",
      "[Fixed] Help menu items now work - #2314",
      "[Fixed] Windows: `github` command line tool not installing after updating - #2312",
      "[Fixed] Caret position jumping around while changing the path for adding a local repository - #2222",
      "[Fixed] Error dialogs being closed too easily - #2211",
      "[Fixed] Windows: Non-ASCII credentials were mangled - #189"
    ],
    "0.7.1-beta5": [
      "[Improved] Redesigned error and warning dialogs to be clearer - #2277",
      "[Improved] Create Pull Request dialog shows more feedback while it's working - #2265",
      "[Fixed] Preserve existing GitHub API information when API requests fail - #2282",
      "[Fixed] Pass through error messages as received from the API - #2279",
      "[Fixed] The Pull and Create Pull Request menu items had the same shortcut - #2274",
      "[Fixed] Launching the `github` command line tool from a Fish shell - #2299",
      "[Fixed] Help menu items now work - #2314",
      "[Fixed] Windows: `github` command line tool not installing after updating - #2312",
      "[Fixed] Caret position jumping around while changing the path for adding a local repository - #2222",
      "[Fixed] Error dialogs being closed too easily - #2211",
      "[Fixed] Windows: Non-ASCII credentials were mangled - #189"
    ],
    "0.7.1-beta4": [],
    "0.7.1-beta3": [],
    "0.7.1-beta2": [],
    "0.7.1-beta1": [],
    "0.7.1-beta0": [
      "[Improved] Redesigned error and warning dialogs to be clearer - #2277",
      "[Fixed] Preserve existing GitHub API information when API requests fail - #2282",
      "[Fixed] Pass through error messages as received from the API - #2279",
      "[Fixed] The Pull and Create Pull Request menu items had the same shortcut - #2274",
      "[Fixed] Launching the `github` command line tool from a Fish shell - #2299"
    ],
    "0.7.0": [
      "[New] Added the Branch > Create Pull Request menu item - #2135",
      "[New] Added the `github` command line tool - #696",
      "[Improved] Better error message when publishing a repository fails - #2089",
      "[Improved] Windows: Don't recreate the desktop shortcut if it's been deleted - #1759",
      "[Fixed] Cloning a repository's wiki - #1624",
      "[Fixed] Don't call GitHub Enterprise GitHub.com - #2094",
      "[Fixed] Don't push after publishing a new repository if the branch is unborn - #2086",
      "[Fixed] Don't close dialogs when clicking the title bar - #2056",
      "[Fixed] Windows: Clicking 'Show in Explorer' doesn't bring Explorer to the front - #2127",
      "[Fixed] Windows: Opening links doesn't bring the browser to the front - #1945",
      "[Fixed] macOS: Closing the window wouldn't exit fullscreen -  #1901",
      "[Fixed] Scale blankslate images so they look nicer on high resolution displays - #1946",
      "[Fixed] Windows: Installer not completing or getting stuck in a loop - #1875 #1863",
      "[Fixed] Move the 'Forgot Password' link to fix the tab order of the sign in view - #2200"
    ],
    "0.6.3-beta7": [],
    "0.6.3-beta6": [],
    "0.6.3-beta5": [],
    "0.6.3-beta4": [],
    "0.6.3-beta3": [],
    "0.6.3-beta2": [],
    "0.6.3-beta1": [],
    "0.6.3-beta0": [],
    "0.6.2": [
      "[New] Link to User Guides from the Help menu - #1963",
      "[New] Added the 'Open in External Editor' contextual menu item to changed files - #2023",
      "[New] Added the 'Show' and 'Open Command Prompt' contextual menu items to repositories - #1554",
      "[New] Windows: Support self-signed or untrusted certificates - #671",
      "[New] Copy the SHA to the clipboard when clicked - #1501",
      "[Improved] Provide the option of initializing a new repository when adding a directory that isn't already one - #969",
      "[Improved] Link to the working directory when there are no changes - #1871",
      "[Improved] Hitting Enter when selecting a base branch creates the new branch - #1780",
      "[Improved] Prefix repository names with their owner if they are ambiguous - #1848",
      "[Fixed] Sort and filter licenses like GitHub.com - #1987",
      "[Fixed] Long branch names not getting truncated in the Rename Branch dialog - #1891",
      "[Fixed] Prune old log files - #1540",
      "[Fixed] Ensure the local path is valid before trying to create a new repository - #1487",
      "[Fixed] Support cloning repository wikis - #1624",
      "[Fixed] Disable the Select All checkbox when there are no changes - #1389",
      "[Fixed] Changed docx files wouldn't show anything in the diff panel - #1990",
      "[Fixed] Disable the Merge button when there are no commits to merge - #1359",
      "[Fixed] Username/password authentication not working for GitHub Enterprise - #2064",
      "[Fixed] Better error messages when an API call fails - #2017",
      "[Fixed] Create the 'logs' directory if it doesn't exist - #1550",
      "[Fixed] Enable the 'Remove' menu item for missing repositories - #1776"
    ],
    "0.6.1": [
      "[Fixed] Properly log stats opt in/out - #1949",
      "[Fixed] Source maps for exceptions in the main process - #1957",
      "[Fixed] Styling of the exception dialog - #1956",
      "[Fixed] Handle ambiguous references - #1947",
      "[Fixed] Handle non-ASCII text in diffs - #1970",
      "[Fixed] Uncaught exception when hitting the arrow keys after showing autocompletions - #1971",
      "[Fixed] Clear the organizations list when publishing a new repository and switching between tabs - #1969",
      "[Fixed] Push properly when a tracking branch has a different name from the local branch - #1967",
      "[Improved] Warn when line endings will change - #1906"
    ],
    "0.6.0": [
      "[Fixed] Issue autocompletion not working for older issues - #1814",
      "[Fixed] GitHub repository association not working for repositories with some remote URL formats - #1826 #1679",
      "[Fixed] Don't try to delete a remote branch that no longer exists - #1829",
      "[Fixed] Tokens created by development builds would be used in production builds but wouldn't work - #1727",
      "[Fixed] Submodules can now be added - #708",
      "[Fixed] Properly handle the case where a file is added to the index but removed from the working tree - #1310",
      "[Fixed] Use a local image for the default avatar - #1621",
      "[Fixed] Make the file path in diffs selectable - #1768",
      "[Improved] More logging! - #1823",
      "[Improved] Better error message when trying to add something that's not a repository - #1747",
      "[Improved] Copy the shell environment into the app's environment - #1796",
      "[Improved] Updated to Git 2.13.0 - #1897",
      "[Improved] Add 'Reveal' to the contextual menu for changed files - #1566",
      "[Improved] Better handling of large diffs - #1818 #1524",
      "[Improved] App launch time - #1900"
    ],
    "0.5.9": [
      "[New] Added Zoom In and Zoom Out - #1217",
      "[Fixed] Various errors when on an unborn branch - #1450",
      "[Fixed] Disable push/pull menu items when there is no remote - #1448",
      "[Fixed] Better error message when the GitHub Enterprise version is too old - #1628",
      "[Fixed] Error parsing non-JSON responses - #1505 #1522",
      "[Fixed] Updated the 'Install Git' help documentation link - #1797",
      "[Fixed] Disable menu items while in the Welcome flow - #1529",
      "[Fixed] Windows: Fall back to HOME if Document cannot be found - #1825",
      "[Improved] Close the window when an exception occurs - #1562",
      "[Improved] Always use merge when pulling - #1627",
      "[Improved] Move the 'New Branch' menu item into the Branch menu - #1757",
      "[Improved] Remove Repository's default button is now Cancel - #1751",
      "[Improved] Only fetch the default remote - #1435",
      "[Improved] Faster commits with many files - #1405",
      "[Improved] Measure startup time more reliably - #1798",
      "[Improved] Prefer the GitHub repository name instead of the name on disk - #664"
    ],
    "0.5.8": [
      "[Fixed] Switching tabs in Preferences/Settings or Repository Settings would close the dialog - #1724",
      "[Improved] Standardized colors which improves contrast and readability - #1713"
    ],
    "0.5.7": [
      "[Fixed] Windows: Handle protocol events which launch the app - #1582",
      "[Fixed] Opting out of stats reporting in the Welcome flow - #1698",
      "[Fixed] Commit description text being too light - #1695",
      "[Fixed] Exception on startup if the app was activated too quickly - #1564",
      "[Improved] Default directory for cloning now - #1663",
      "[Improved] Accessibility support - #1289",
      "[Improved] Lovely blank slate illustrations - #1708"
    ],
    "0.5.6": [
      "[Fixed] macOS: The buttons in the Untrusted Server dialog not doing anything - #1622",
      "[Fixed] Better warning in Rename Branch when the branch will be created with a different name than was entered - #1480",
      "[Fixed] Provide a tooltip for commit summaries in the History list - #1483",
      "[Fixed] Prevent the Update Available banner from getting squished - #1632",
      "[Fixed] Title bar not responding to double-clicks - #1590 #1655",
      "[Improved] Discard All Changes is now accessible by right-clicking the file column header - #1635"
    ],
    "0.5.5": [
      "[Fixed] Save the default path after creating a new repository - #1486",
      "[Fixed] Only let the user launch the browser once for the OAuth flow - #1427",
      "[Fixed] Don't linkify invalid URLs - #1456",
      "[Fixed] Excessive padding in the Merge Branch dialog - #1577",
      "[Fixed] Octicon pixel alignment issues - #1584",
      "[Fixed] Windows: Invoking some menu items would break the window's snapped state - #1603",
      "[Fixed] macOS: Errors authenticating while pushing - #1514",
      "[Fixed] Don't linkify links in the History list or in Undo - #1548 #1608 #1474",
      "[Fixed] Diffs not working when certain git config values were set - #1559"
    ],
    "0.5.4": [
      "[Fixed] The release notes URL pointed to the wrong page - #1503",
      "[Fixed] Only create the `logs` directory if it doesn't already exist - #1510",
      "[Fixed] Uncaught exception creating a new repository if you aren't a member of any orgs - #1507",
      "[Fixed] Only report the first uncaught exception - #1517",
      "[Fixed] Include the name of the default branch in the New Branch dialog - #1449",
      "[Fixed] Uncaught exception if a network error occurred while loading user email addresses - #1522 #1508",
      "[Fixed] Uncaught exception while performing a contextual menu action - #1532",
      "[Improved] Move all error logging to the main process - #1473",
      "[Improved] Stats reporting reliability - #1561"
    ],
    "0.5.3": [
      "[Fixed] Display of large image diffs - #1494",
      "[Fixed] Discard Changes spacing - #1495"
    ],
    "0.5.2": [
      "[Fixed] Display errors that happen while publishing a repository - #1396",
      "[Fixed] Menu items not updating - #1462",
      "[Fixed] Always select the first changed file - #1306",
      "[Fixed] macOS: Use Title Case consistently - #1477 #1481",
      "[Fixed] Create Branch padding - #1479",
      "[Fixed] Bottom padding in commit descriptions - #1345",
      "[Improved] Dialog polish - #1451",
      "[Improved] Store logs in a logs directory - #1370",
      "[Improved] New Welcome illustrations - #1471",
      "[Improved] Request confirmation before removing a repository - #1233",
      "[Improved] Windows icon polish - #1457"
    ],
    "0.5.1": [
      "[New] Windows: A nice little gif while installing the app - #1440",
      "[Fixed] Disable pinch zoom - #1431",
      "[Fixed] Don't show carriage return indicators in diffs - #1444",
      "[Fixed] History wouldn't update after switching branches - #1446",
      "[Improved] Include more information in exception reports - #1429",
      "[Improved] Updated Terms and Conditions - #1438",
      "[Improved] Sub-pixel anti-aliasing in some lists - #1452",
      "[Improved] Windows: A new application identifier, less likely to collide with other apps - #1441"
    ],
    "0.5.0": [
      "[Added] Menu item for showing the app logs - #1349",
      "[Fixed] Don't let the two-factor authentication dialog be submitted while it's empty - #1386",
      "[Fixed] Undo Commit showing the wrong commit - #1373",
      "[Fixed] Windows: Update the icon used for the installer - #1410",
      "[Fixed] Undoing the first commit - #1401",
      "[Fixed] A second window would be opened during the OAuth dance - #1382",
      "[Fixed] Don't include the comment from the default merge commit message - #1367",
      "[Fixed] Show progress while committing - #923",
      "[Fixed] Windows: Merge Branch sizing would be wrong on high DPI monitors - #1210",
      "[Fixed] Windows: Resize the app from the top left corner - #1424",
      "[Fixed] Changing the destination path for cloning a repository now appends the repository's name - #1408",
      "[Fixed] The blank slate view could be visible briefly when the app launched - #1398",
      "[Improved] Performance updating menu items - #1321",
      "[Improved] Windows: Dim the title bar when the app loses focus - #1189"
    ],
    "0.0.39": ["[Fixed] An uncaught exception when adding a user - #1394"],
    "0.0.38": [
      "[New] Shiny new icon! - #1221",
      "[New] More helpful blank slate view - #871",
      "[Fixed] Don't allow Undo while pushing/pulling/fetching - #1047",
      "[Fixed] Updating the default branch on GitHub wouldn't be reflected in the app - #1028 #1314",
      "[Fixed] Long repository names would overflow their container - #1331",
      "[Fixed] Removed development menu items in production builds - #1031 #1251 #1323 #1340",
      "[Fixed] Create Branch no longer changes as it's animating closed - #1304",
      "[Fixed] Windows: Cut / Copy / Paste menu items not working - #1379",
      "[Improved] Show a better error message when the user tries to authenticate with a personal access token - #1313",
      "[Improved] Link to the repository New Issue page from the Help menu - #1349",
      "[Improved] Clone in Desktop opens the Clone dialog - #918"
    ],
    "0.0.37": [
      "[Fixed] Better display of the 'no newline at end of file' indicator - #1253",
      "[Fixed] macOS: Destructive dialogs now use the expected button order - #1315",
      "[Fixed] Display of submodule paths - #785",
      "[Fixed] Incomplete stats submission - #1337",
      "[Improved] Redesigned welcome flow - #1254",
      "[Improved] App launch time - #1225",
      "[Improved] Handle uncaught exceptions - #1106"
    ],
    "0.0.36": [
      "[Fixed] Bugs around associating an email address with a GitHub user - #975",
      "[Fixed] Use the correct reference name for an unborn branch - #1283",
      "[Fixed] Better diffs for renamed files - #980",
      "[Fixed] Typo in Create Branch - #1303",
      "[Fixed] Don't allow whitespace-only branch names - #1288",
      "[Improved] Focus ring polish - #1287",
      "[Improved] Less intrusive update notifications - #1136",
      "[Improved] Faster launch time on Windows - #1309",
      "[Improved] Faster git information refreshing - #1305",
      "[Improved] More consistent use of sentence case on Windows - #1316",
      "[Improved] Autocomplete polish - #1241"
    ],
    "0.0.35": [
      "[New] Show push/pull/fetch progress - #1238",
      "[Fixed] macOS: Add the Zoom menu item - #1260",
      "[Fixed] macOS: Don't show the titlebar while full screened - #1247",
      "[Fixed] Windows: Updates would make the app unresponsive - #1269",
      "[Fixed] Windows: Keyboard navigation in menus - #1293",
      "[Fixed] Windows: Repositories list item not working - #1293",
      "[Fixed] Auto updater errors not being propagated properly - #1266",
      "[Fixed] Only show the current branch tooltip on the branches button - #1275",
      "[Fixed] Double path truncation - #1270",
      "[Fixed] Sometimes toggling a file's checkbox would get undone - #1248",
      "[Fixed] Uncaught exception when internet connectivity was lost - #1048",
      "[Fixed] Cloned repositories wouldn't be associated with their GitHub repository - #1285",
      "[Improved] Better performance on large repositories - #1281",
      "[Improved] Commit summary is now expandable when the summary is long - #519",
      "[Improved] The SHA in historical commits is now selectable - #1154",
      "[Improved] The Create Branch dialog was polished and refined - #1137"
    ],
    "0.0.34": [
      "[New] macOS: Users can choose whether to accept untrusted certificates - #671",
      "[New] Windows: Users are prompted to install git when opening a shell if it is not installed - #813",
      "[New] Checkout progress is shown if branch switching takes a while - #1208",
      "[New] Commit summary and description are automatically populated for merge conflicts - #1228",
      "[Fixed] Cloning repositories while not signed in - #1163",
      "[Fixed] Merge commits are now created as merge commits - #1216",
      "[Fixed] Display of diffs with /r newline - #1234",
      "[Fixed] Windows: Maximized windows are no longer positioned slightly off screen - #1202",
      "[Fixed] JSON parse errors - #1243",
      "[Fixed] GitHub Enterprise repositories were not associated with the proper Enterprise repository - #1242",
      "[Fixed] Timestamps in the Branches list would wrap - #1255",
      "[Fixed] Merges created from pulling wouldn't use the right git author - #1262",
      "[Improved] Check for update errors are suppressed if they happen in the background - #1104, #1195",
      "[Improved] The shortcut to show the repositories list is now command or control-T - #1220",
      "[Improved] Command or control-W now closes open dialogs - #949",
      "[Improved] Less memory usage while parsing large diffs - #1235"
    ],
    "0.0.33": ["[Fixed] Update Now wouldn't update now - #1209"],
    "0.0.32": [
      "[New] You can now disable stats reporting from Preferences > Advanced - #1120",
      "[New] Acknowledgements are now available from About - #810",
      "[New] Open pull requests from dot com in the app - #808",
      "[Fixed] Don't show background fetch errors - #875",
      "[Fixed] No more surprise and delight - #620",
      "[Fixed] Can't discard renamed files - #1177",
      "[Fixed] Logging out of one account would log out of all accounts - #1192",
      "[Fixed] Renamed files truncation - #695",
      "[Fixed] Git on Windows now integrates with the system certificate store - #706",
      "[Fixed] Cloning with an account/repoository shortcut would always fail - #1150",
      "[Fixed] OS version reporting - #1130",
      "[Fixed] Publish a new repository would always fail - #1046",
      "[Fixed] Authentication would fail for the first repository after logging in - #1118",
      "[Fixed] Don't flood the user with errors if a repository disappears on disk - #1132",
      "[Improved] The Merge dialog uses the Branches list instead of a drop down menu - #749",
      "[Improved] Lots of design polish - #1188, #1183, #1170, #1184, #1181, #1179, #1142, #1125"
    ],
    "0.0.31": [
      "[New] Prompt user to login when authentication error occurs - #903",
      "[New] Windows application has a new app menu, replaces previous hamburger menu - #991",
      "[New] Refreshed colours to align with GitHub website scheme -  #1077",
      "[New] Custom about dialog on all platforms - #1102",
      "[Fixed] Improved error handling when probing for a GitHub Enterprise server - #1026",
      "[Fixed] User can cancel 2FA flow - #1057",
      "[Fixed] Tidy up current set of menu items - #1063",
      "[Fixed] Manually focus the window when a URL action has been received - #1072",
      "[Fixed] Disable middle-click event to prevent new windows being launched - #1074",
      "[Fixed] Pre-fill the account name in the Welcome wizard, not login - #1078",
      "[Fixed] Diffs wouldn't work if an external diff program was configured - #1123",
      "[Improved] Lots of design polish work - #1113, #1099, #1094, #1077"
    ],
    "0.0.30": [
      "[Fixed] Crash when invoking menu item due to incorrect method signature - #1041"
    ],
    "0.0.29": [
      "[New] Commit summary and description fields now display issues and mentions as links for GitHub repositories - #941",
      "[New] Show placeholder when the repository cannot be found on disk - #946",
      "[New] New Repository actions moved out of popover and into new menu - #1018",
      "[Fixed] Display a helpful error message when an unverified user signs into GitHub Desktop - #1010",
      "[Fixed] Fix kerning issue when access keys displayed - #1033",
      "[Fixed] Protected branches show a descriptive error when the push is rejected - #1036",
      "[Fixed] 'Open in shell' on Windows opens to repository location - #1037"
    ],
    "0.0.28": ["[Fixed] Bumping release notes to test deployments again"],
    "0.0.27": [
      "[Fixed] 2FA dialog when authenticating has information for SMS authentication - #1009",
      "[Fixed] Autocomplete for users handles accounts containing `-` - #1008"
    ],
    "0.0.26": [
      "[Fixed] Address deployment issue by properly documenting release notes"
    ],
    "0.0.25": [
      "[Added] Autocomplete displays user matches - #942",
      "[Fixed] Handle Enter key in repository and branch list when no matches exist - #995",
      "[Fixed] 'Add Repository' button displays in dropdown when repository list empty - #984",
      "[Fixed] Correct icon displayed for non-GitHub repository - #964 #955",
      "[Fixed] Enter key when inside dialog submits form - #956",
      "[Fixed] Updated URL handler entry on macOS - #945",
      "[Fixed] Commit button is disabled while commit in progress - #940",
      "[Fixed] Handle index state change when gitginore change is discarded - #935",
      "[Fixed] 'Create New Branch' view squashes branch list when expanded - #927",
      "[Fixed] Application creates repository path if it doesn't exist on disk - #925",
      "[Improved] Preferences sign-in flow updated to standalone dialogs - #961"
    ],
    "0.0.24": ["Changed a thing", "Added another thing"]
  }
}<|MERGE_RESOLUTION|>--- conflicted
+++ resolved
@@ -1,11 +1,9 @@
 {
   "releases": {
-<<<<<<< HEAD
     "2.9.3": [
       "[Fixed] Fix Notepad++ and RStudio integration on Windows - #12841",
       "[Fixed] Add minor version support for JetBrains IDEs on Windows - #12847. Thanks @tsvetilian-ty!"
     ],
-=======
     "2.9.3-beta2": [
       "[Fixed] Fix Notepad++ and RStudio integration on Windows - #12841",
       "[Fixed] Add minor version support for JetBrains IDEs on Windows - #12847. Thanks @tsvetilian-ty!"
@@ -14,7 +12,6 @@
       "[Added] Add syntax highlighting for dart - #12827. Thanks @say25!",
       "[Fixed] Fix scrolling performance issue for large diffs."
     ],
->>>>>>> a57a1eba
     "2.9.2": ["[Fixed] Fix scrolling performance issue for large diffs."],
     "2.9.1": [
       "[Added] Add Fluent Terminal shell support - #12305. Thanks @Idered!",
