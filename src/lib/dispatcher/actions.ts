--- conflicted
+++ resolved
@@ -23,24 +23,11 @@
   readonly action: URLActionType
 }
 
-<<<<<<< HEAD
-export interface IRefreshRepositoryAction {
-  name: 'refresh-repository'
-  // This union is gross but until Repository can implement IRepository, it's
-  // necessary.
-  repository: Repository | IRepository
+export interface IUpdateGitHubRepositoryAction {
+  name: 'update-github-repository'
+  readonly repository: IRepository
 }
 
 export type Action = IGetUsersAction | IGetRepositoriesAction |
                      IAddRepositoriesAction | IRequestOAuthAction |
-                     IURLAction | IRefreshRepositoryAction
-=======
-export interface UpdateGitHubRepositoryAction {
-  name: 'update-github-repository'
-  readonly repository: IRepository
-}
-
-export type Action = GetUsersAction | GetRepositoriesAction |
-                     AddRepositoriesAction | RequestOAuthAction |
-                     URLAction | UpdateGitHubRepositoryAction
->>>>>>> d7150707
+                     IURLAction | IUpdateGitHubRepositoryAction