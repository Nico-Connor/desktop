{
  "name": "desktop",
  "productName": "GitHub Desktop",
  "bundleID": "com.github.GitHubClient",
  "companyName": "GitHub, Inc.",
<<<<<<< HEAD
  "version": "1.4.1-test2",
=======
  "version": "1.4.2-beta0",
>>>>>>> 3d7a3dd5
  "main": "./main.js",
  "repository": {
    "type": "git",
    "url": "https://github.com/desktop/desktop.git"
  },
  "description": "Simple collaboration from your desktop",
  "author": {
    "name": "GitHub, Inc.",
    "email": "opensource+desktop@github.com",
    "url": "https://desktop.github.com/"
  },
  "license": "MIT",
  "dependencies": {
    "app-path": "^2.2.0",
    "byline": "^5.0.0",
    "chalk": "^2.3.0",
    "classnames": "^2.2.5",
    "codemirror": "^5.31.0",
    "codemirror-mode-elixir": "1.1.1",
    "deep-equal": "^1.0.1",
    "dexie": "^2.0.0",
    "double-ended-queue": "^2.1.0-0",
    "dugite": "^1.72.0",
    "electron-window-state": "^4.0.2",
    "event-kit": "^2.0.0",
    "file-uri-to-path": "0.0.2",
    "file-url": "^2.0.2",
    "fs-extra": "^6.0.0",
    "fuzzaldrin-plus": "^0.6.0",
    "keytar": "^4.0.4",
    "moment": "^2.17.1",
    "mri": "^1.1.0",
    "primer-support": "^4.0.0",
    "queue": "^4.4.2",
    "react": "^16.3.2",
    "react-addons-shallow-compare": "^15.6.2",
    "react-dom": "^16.3.2",
    "react-transition-group": "^1.2.0",
    "react-virtualized": "^9.20.0",
    "registry-js": "^1.0.7",
    "runas": "^3.1.1",
    "source-map-support": "^0.4.15",
    "strip-ansi": "^4.0.0",
    "textarea-caret": "^3.0.2",
    "ua-parser-js": "^0.7.12",
    "untildify": "^3.0.2",
    "username": "^2.3.0",
    "uuid": "^3.0.1",
    "wicg-focus-ring": "^1.0.1",
    "winston": "^2.3.1",
    "winston-daily-rotate-file": "^1.4.5"
  },
  "devDependencies": {
    "devtron": "^1.4.0",
    "electron-debug": "^2.0.0",
    "electron-devtools-installer": "^2.2.4",
    "temp": "^0.8.3",
    "webpack-hot-middleware": "^2.10.0"
  }
}<|MERGE_RESOLUTION|>--- conflicted
+++ resolved
@@ -3,11 +3,7 @@
   "productName": "GitHub Desktop",
   "bundleID": "com.github.GitHubClient",
   "companyName": "GitHub, Inc.",
-<<<<<<< HEAD
-  "version": "1.4.1-test2",
-=======
   "version": "1.4.2-beta0",
->>>>>>> 3d7a3dd5
   "main": "./main.js",
   "repository": {
     "type": "git",
