--- conflicted
+++ resolved
@@ -73,12 +73,9 @@
   MoveToApplicationsFolder,
   ChangeRepositoryAlias,
   ThankYou,
-<<<<<<< HEAD
   ConfirmStashBeforeUndo,
-=======
   CommitMessage,
   MultiCommitOperation,
->>>>>>> 27ff7977
 }
 
 export type Popup =
@@ -295,12 +292,12 @@
       latestVersion: string | null
     }
   | {
-<<<<<<< HEAD
       type: PopupType.ConfirmStashBeforeUndo
       repository: Repository
       commit: Commit
       overwrite: boolean
-=======
+    }
+  | {
       type: PopupType.CommitMessage
       coAuthors: ReadonlyArray<IAuthor>
       showCoAuthoredBy: boolean
@@ -314,5 +311,4 @@
   | {
       type: PopupType.MultiCommitOperation
       repository: Repository
->>>>>>> 27ff7977
     }