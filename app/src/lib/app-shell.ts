--- conflicted
+++ resolved
@@ -7,9 +7,6 @@
   readonly moveItemToTrash: (path: string) => boolean
   readonly beep: () => void
   readonly openExternal: (path: string) => Promise<boolean>
-<<<<<<< HEAD
-  readonly openPath: (path: string) => Promise<string>
-=======
   /**
    * Reveals the specified file using the operating
    * system default application.
@@ -18,7 +15,7 @@
    * @param path - The path of the file to open
    */
 
-  readonly openItem: (path: string) => boolean
+  readonly openPath: (path: string) => Promise<string>
   /**
    * Reveals the specified file on the operating system
    * default file explorer. If a folder is passed, it will
@@ -26,7 +23,6 @@
    *
    * @param path - The path of the file to show
    */
->>>>>>> 2245e53e
   readonly showItemInFolder: (path: string) => void
   /**
    * Reveals the specified folder on the operating
@@ -56,14 +52,10 @@
   showItemInFolder: path => {
     ipcRenderer.send('show-item-in-folder', { path })
   },
-<<<<<<< HEAD
-  openPath: electronShell.openPath,
-=======
   showFolderContents: path => {
     ipcRenderer.send('show-folder-contents', { path })
   },
-  openItem: electronShell.openItem,
->>>>>>> 2245e53e
+  openPath: electronShell.openPath,
 }
 
 /**
