<<<<<<< HEAD
import { getDefaultNumberFormatter } from './get-intl-formatter'
=======
import mem from 'mem'
import QuickLRU from 'quick-lru'
import { getFormattingLocales } from './formatting-locale'

// Initializing a number formatter is expensive but formatting is relatively
// cheap so we cache them based on the locale and their options. The maxSize of
// a 100 is only as an escape hatch, we don't expect to ever create more than a
// handful different formatters.
const getNumber = mem(
  (locale: string | string[], options?: Intl.NumberFormatOptions) => {
    try {
      return new Intl.NumberFormat(locale, options)
    } catch (e) {
      log.error(`Error creating NumberFormat with locale '${locale}'`, e)
      return new Intl.NumberFormat(undefined, options)
    }
  },
  {
    cache: new QuickLRU({ maxSize: 100 }),
    cacheKey: (...args) => JSON.stringify(args),
  }
)
>>>>>>> ebcaa285

/**
 * Format a date in the user's formatting locale, customizable with
 * Intl.NumberFormatOptions.
 *
 * See Intl.NumberFormat for more information
 */
export const formatNumber = (num: number, options?: Intl.NumberFormatOptions) =>
<<<<<<< HEAD
  getDefaultNumberFormatter(options).format(num)
=======
  getNumber(getFormattingLocales(), options).format(num)

/** Shorthand for formatNumber(x, { style: 'percent' }) */
export const formatPercent = (
  num: number,
  options?: Omit<Intl.NumberFormatOptions, 'style'>
) => formatNumber(num, { ...options, style: 'percent' })
>>>>>>> ebcaa285
<|MERGE_RESOLUTION|>--- conflicted
+++ resolved
@@ -1,29 +1,4 @@
-<<<<<<< HEAD
 import { getDefaultNumberFormatter } from './get-intl-formatter'
-=======
-import mem from 'mem'
-import QuickLRU from 'quick-lru'
-import { getFormattingLocales } from './formatting-locale'
-
-// Initializing a number formatter is expensive but formatting is relatively
-// cheap so we cache them based on the locale and their options. The maxSize of
-// a 100 is only as an escape hatch, we don't expect to ever create more than a
-// handful different formatters.
-const getNumber = mem(
-  (locale: string | string[], options?: Intl.NumberFormatOptions) => {
-    try {
-      return new Intl.NumberFormat(locale, options)
-    } catch (e) {
-      log.error(`Error creating NumberFormat with locale '${locale}'`, e)
-      return new Intl.NumberFormat(undefined, options)
-    }
-  },
-  {
-    cache: new QuickLRU({ maxSize: 100 }),
-    cacheKey: (...args) => JSON.stringify(args),
-  }
-)
->>>>>>> ebcaa285
 
 /**
  * Format a date in the user's formatting locale, customizable with
@@ -32,14 +7,10 @@
  * See Intl.NumberFormat for more information
  */
 export const formatNumber = (num: number, options?: Intl.NumberFormatOptions) =>
-<<<<<<< HEAD
   getDefaultNumberFormatter(options).format(num)
-=======
-  getNumber(getFormattingLocales(), options).format(num)
 
 /** Shorthand for formatNumber(x, { style: 'percent' }) */
 export const formatPercent = (
   num: number,
   options?: Omit<Intl.NumberFormatOptions, 'style'>
-) => formatNumber(num, { ...options, style: 'percent' })
->>>>>>> ebcaa285
+) => formatNumber(num, { ...options, style: 'percent' })