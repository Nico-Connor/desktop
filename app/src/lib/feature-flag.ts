--- conflicted
+++ resolved
@@ -145,16 +145,10 @@
 
 /** Should we use the setImmediate alternative? */
 export function enableSetAlmostImmediate(): boolean {
-<<<<<<< HEAD
-  // We only noticed the problem with `setImmediate` on macOS, so no need to
-  // use this trick on Windows for now.
-  return __DARWIN__ && enableBetaFeatures()
+  return false
 }
 
 /** Should we show ci check runs? */
 export function enableCICheckRuns(): boolean {
   return enableDevelopmentFeatures()
-=======
-  return false
->>>>>>> 55a4ab0c
 }