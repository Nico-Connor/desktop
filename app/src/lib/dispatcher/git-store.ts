import { Emitter, Disposable } from 'event-kit'
import { Repository } from '../../models/repository'
import { LocalGitOperations, Commit, Branch, BranchType, GitResetMode, IAheadBehind } from '../local-git-operations'
import { User } from '../../models/user'

/** The number of commits to load from history per batch. */
const CommitBatchSize = 100

const LoadingHistoryRequestKey = 'history'

/** The max number of recent branches to find. */
const RecentBranchesLimit = 5

/** A commit message summary and description. */
export interface ICommitMessage {
  readonly summary: string
  readonly description: string | null
}

/** The store for a repository's git data. */
export class GitStore {
  private readonly emitter = new Emitter()

  /** The commits keyed by their SHA. */
  public readonly commits = new Map<string, Commit>()

  private _history: ReadonlyArray<string> = new Array()

  private readonly requestsInFight = new Set<string>()

  private readonly repository: Repository

  private _currentBranch: Branch | null = null

  private _defaultBranch: Branch | null = null

  private _allBranches: ReadonlyArray<Branch> = []

  private _recentBranches: ReadonlyArray<Branch> = []

  private _localCommitSHAs: ReadonlyArray<string> = []

<<<<<<< HEAD
  private _contextualCommitMessage: ICommitMessage | null = null

  private _aheadBehind: IAheadBehind | null = null

  private _remoteName: string | null = null
=======
  private _commitMessage: ICommitMessage | null
  private _contextualCommitMessage: ICommitMessage | null
>>>>>>> 09d84398

  public constructor(repository: Repository) {
    this.repository = repository
  }

  private emitUpdate() {
    this.emitter.emit('did-update', {})
  }

  private emitNewCommitsLoaded(commits: ReadonlyArray<Commit>) {
    this.emitter.emit('did-load-new-commits', commits)
  }

  private emitError(error: Error) {
    this.emitter.emit('did-error', error)
  }

  /** Register a function to be called when the store updates. */
  public onDidUpdate(fn: () => void): Disposable {
    return this.emitter.on('did-update', fn)
  }

  /** Register a function to be called when the store loads new commits. */
  public onDidLoadNewCommits(fn: (commits: ReadonlyArray<Commit>) => void): Disposable {
    return this.emitter.on('did-load-new-commits', fn)
  }

  /** Register a function to be called when an error occurs. */
  public onDidError(fn: (error: Error) => void): Disposable {
    return this.emitter.on('did-error', fn)
  }

  /** Load history from HEAD. */
  public async loadHistory() {
    if (this.requestsInFight.has(LoadingHistoryRequestKey)) { return }

    this.requestsInFight.add(LoadingHistoryRequestKey)

    let commits = await this.performFailableOperation(() => LocalGitOperations.getCommits(this.repository, 'HEAD', CommitBatchSize))
    if (!commits) { return }

    let existingHistory = this._history
    if (existingHistory.length > 0) {
      const mostRecent = existingHistory[0]
      const index = commits.findIndex(c => c.sha === mostRecent)
      // If we found the old HEAD, then we can just splice the new commits into
      // the history we already loaded.
      //
      // But if we didn't, it means the history we had and the history we just
      // loaded have diverged significantly or in some non-trivial way
      // (e.g., HEAD reset). So just throw it out and we'll start over fresh.
      if (index > -1) {
        commits = commits.slice(0, index)
      } else {
        existingHistory = []
      }
    }

    this._history = [ ...commits.map(c => c.sha), ...existingHistory ]
    this.storeCommits(commits)

    this.requestsInFight.delete(LoadingHistoryRequestKey)

    this.emitNewCommitsLoaded(commits)
    this.emitUpdate()
  }

  /** Load the next batch of history, starting from the last loaded commit. */
  public async loadNextHistoryBatch() {
    if (this.requestsInFight.has(LoadingHistoryRequestKey)) { return }

    if (!this.history.length) { return }

    const lastSHA = this.history[this.history.length - 1]
    const requestKey = `history/${lastSHA}`
    if (this.requestsInFight.has(requestKey)) { return }

    this.requestsInFight.add(requestKey)

    const commits = await this.performFailableOperation(() => LocalGitOperations.getCommits(this.repository, `${lastSHA}^`, CommitBatchSize))
    if (!commits) { return }

    this._history = this._history.concat(commits.map(c => c.sha))
    this.storeCommits(commits)

    this.requestsInFight.delete(requestKey)

    this.emitNewCommitsLoaded(commits)
    this.emitUpdate()
  }

  /** The list of ordered SHAs. */
  public get history(): ReadonlyArray<string> { return this._history }

  /** Load the current and default branches. */
  public async loadCurrentAndDefaultBranch() {
    const currentBranch = await this.performFailableOperation(() => LocalGitOperations.getCurrentBranch(this.repository))
    if (!currentBranch) { return }

    this._currentBranch = currentBranch

    let defaultBranchName: string | null = 'master'
    const gitHubRepository = this.repository.gitHubRepository
    if (gitHubRepository && gitHubRepository.defaultBranch) {
      defaultBranchName = gitHubRepository.defaultBranch
    }

    // If the current branch is the default branch, we can skip looking it up.
    if (this._currentBranch && this._currentBranch.name === defaultBranchName) {
      this._defaultBranch = this._currentBranch
    } else {
      this._defaultBranch = await this.loadBranch(defaultBranchName)
    }

    this.emitUpdate()
  }

  /** Load all the branches. */
  public async loadBranches() {
    let localBranches = await this.performFailableOperation(() => LocalGitOperations.getBranches(this.repository, 'refs/heads', BranchType.Local))
    if (!localBranches) {
      localBranches = []
    }

    let remoteBranches = await this.performFailableOperation(() => LocalGitOperations.getBranches(this.repository, 'refs/remotes', BranchType.Remote))
    if (!remoteBranches) {
      remoteBranches = []
    }

    const upstreamBranchesAdded = new Set<string>()
    const allBranches = new Array<Branch>()
    localBranches.forEach(branch => {
      allBranches.push(branch)

      if (branch.upstream) {
        upstreamBranchesAdded.add(branch.upstream)
      }
    })

    remoteBranches.forEach(branch => {
      // This means we already added the local branch of this remote branch, so
      // we don't need to add it again.
      if (upstreamBranchesAdded.has(branch.name)) { return }

      allBranches.push(branch)
    })

    this._allBranches = allBranches

    this.emitUpdate()

    this.loadRecentBranches()

    const commits = allBranches.map(b => b.tip)

    for (const commit of commits) {
      this.commits.set(commit.sha, commit)
    }

    this.emitNewCommitsLoaded(commits)
    this.emitUpdate()
  }

  /**
   * Try to load a branch using its name. This will prefer local branches over
   * remote branches.
   */
  private async loadBranch(branchName: string): Promise<Branch | null> {
    const localBranches = await this.performFailableOperation(() => LocalGitOperations.getBranches(this.repository, `refs/heads/${branchName}`, BranchType.Local))
    if (localBranches && localBranches.length) {
      return localBranches[0]
    }

    const remoteBranches = await this.performFailableOperation(() => LocalGitOperations.getBranches(this.repository, `refs/remotes/${branchName}`, BranchType.Remote))
    if (remoteBranches && remoteBranches.length) {
      return remoteBranches[0]
    }

    return null
  }

  /** The current branch. */
  public get currentBranch(): Branch | null { return this._currentBranch }

  /** The default branch, or `master` if there is no default. */
  public get defaultBranch(): Branch | null { return this._defaultBranch }

  /** All branches, including the current branch and the default branch. */
  public get allBranches(): ReadonlyArray<Branch> { return this._allBranches }

  /** The most recently checked out branches. */
  public get recentBranches(): ReadonlyArray<Branch> { return this._recentBranches }

  /** Load the recent branches. */
  private async loadRecentBranches() {
    const recentBranches = await this.performFailableOperation(() => LocalGitOperations.getRecentBranches(this.repository, this._allBranches, RecentBranchesLimit))
    if (recentBranches) {
      this._recentBranches = recentBranches
    } else {
      this._recentBranches = []
    }

    this.emitUpdate()
  }

  /** Load the local commits. */
  public async loadLocalCommits(branch: Branch): Promise<void> {
    let localCommits: ReadonlyArray<Commit> | undefined
    if (branch.upstream) {
      const revRange = `${branch.upstream}..${branch.name}`
      localCommits = await this.performFailableOperation(() => LocalGitOperations.getCommits(this.repository, revRange, CommitBatchSize))
    } else {
      localCommits = await this.performFailableOperation(() => LocalGitOperations.getCommits(this.repository, 'HEAD', CommitBatchSize, [ '--not', '--remotes' ]))
    }

    if (!localCommits) { return }

    this.storeCommits(localCommits)
    this._localCommitSHAs = localCommits.map(c => c.sha)
    this.emitUpdate()
  }

  /**
   * The ordered array of local commit SHAs. The commits themselves can be
   * looked up in `commits`.
   */
  public get localCommitSHAs(): ReadonlyArray<string> {
    return this._localCommitSHAs
  }

  /** Store the given commits. */
  private storeCommits(commits: ReadonlyArray<Commit>) {
    for (const commit of commits) {
      this.commits.set(commit.sha, commit)
    }
  }

  /** Undo the given commit. */
  public async undoCommit(commit: Commit): Promise<void> {
    // For an initial commit, just delete the reference but leave HEAD. This
    // will make the branch unborn again.
    let success: true | undefined = undefined
    if (!commit.parentSHAs.length) {
      const branch = this._currentBranch
      if (branch) {
        success = await this.performFailableOperation(() => LocalGitOperations.deleteBranch(this.repository, branch))
      } else {
        console.error(`Can't undo ${commit.sha} because it doesn't have any parents and there's no current branch. How on earth did we get here?!`)
        return Promise.resolve()
      }
    } else {
      success = await this.performFailableOperation(() => LocalGitOperations.reset(this.repository, GitResetMode.Mixed, commit.parentSHAs[0]))
    }

    if (success) {
      this._contextualCommitMessage = {
        summary: commit.summary,
        description: commit.body,
      }
    }

    this.emitUpdate()
  }

  /**
   * Perform an operation that may fail by throwing an error. If an error is
   * thrown, catch it and emit it, and return `undefined`.
   */
  public async performFailableOperation<T>(fn: () => Promise<T>): Promise<T | undefined> {
    try {
      const result = await fn()
      return result
    } catch (e) {
      this.emitError(e)
      return undefined
    }
  }

  /** The commit message for a work-in-progress commit in the changes view. */
  public get commitMessage(): ICommitMessage | null {
    return this._commitMessage
  }

  /**
   * The commit message to use based on the contex of the repository, e.g., the
   * message from a recently undone commit.
   */
  public get contextualCommitMessage(): ICommitMessage | null {
    return this._contextualCommitMessage
  }

  /** Clear the contextual commit message. */
  public clearContextualCommitMessage(): Promise<void> {
    this._contextualCommitMessage = null
    this.emitUpdate()
    return Promise.resolve()
  }

  /**
   * Fetch, using the given user for authentication.
   *
   * @param user - The user to use for authentication if needed.
   */
  public async fetch(user: User | null): Promise<void> {
    const remote = this._remoteName
    if (!remote) { return }

    return LocalGitOperations.fetch(this.repository, user, remote)
  }

<<<<<<< HEAD
  /** Calculate the ahead/behind for the current branch. */
  public async calculateAheadBehindForCurrentBranch(): Promise<void> {
    const branch = this._currentBranch
    if (!branch) { return }

    this._aheadBehind = await LocalGitOperations.getBranchAheadBehind(this.repository, branch)

    this.emitUpdate()
  }

  /** Load the default remote. */
  public async loadDefaultRemote(): Promise<void> {
    this._remoteName = await LocalGitOperations.getDefaultRemote(this.repository)

    this.emitUpdate()
  }

  /**
   * The number of commits the current branch is ahead and behind, relative to
   * its upstream.
   *
   * It will be `null` if ahead/behind hasn't been calculated yet, or if the
   * branch doesn't have an upstream.
   */
  public get aheadBehind(): IAheadBehind | null { return this._aheadBehind }

  /** Get the name of the remote we're working with. */
  public get remoteName(): string | null { return this._remoteName }
=======
  public setCommitMessage(message: ICommitMessage | null): Promise<void> {
    this._commitMessage = message
    this.emitUpdate()
    return Promise.resolve()
  }
>>>>>>> 09d84398
}<|MERGE_RESOLUTION|>--- conflicted
+++ resolved
@@ -40,16 +40,12 @@
 
   private _localCommitSHAs: ReadonlyArray<string> = []
 
-<<<<<<< HEAD
-  private _contextualCommitMessage: ICommitMessage | null = null
-
-  private _aheadBehind: IAheadBehind | null = null
-
-  private _remoteName: string | null = null
-=======
   private _commitMessage: ICommitMessage | null
   private _contextualCommitMessage: ICommitMessage | null
->>>>>>> 09d84398
+
+  private _aheadBehind: IAheadBehind | null = null
+
+  private _remoteName: string | null = null
 
   public constructor(repository: Repository) {
     this.repository = repository
@@ -360,7 +356,6 @@
     return LocalGitOperations.fetch(this.repository, user, remote)
   }
 
-<<<<<<< HEAD
   /** Calculate the ahead/behind for the current branch. */
   public async calculateAheadBehindForCurrentBranch(): Promise<void> {
     const branch = this._currentBranch
@@ -389,11 +384,10 @@
 
   /** Get the name of the remote we're working with. */
   public get remoteName(): string | null { return this._remoteName }
-=======
+
   public setCommitMessage(message: ICommitMessage | null): Promise<void> {
     this._commitMessage = message
     this.emitUpdate()
     return Promise.resolve()
   }
->>>>>>> 09d84398
 }