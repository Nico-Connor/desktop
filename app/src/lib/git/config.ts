import { git } from './core'
import { Repository } from '../../models/repository'
import { normalize } from 'path'

/**
 * Look up a config value by name in the repository.
 *
 * @param onlyLocal Whether or not the value to be retrieved should stick to
 *                  the local repository settings. It is false by default. This
 *                  is equivalent to using the `--local` argument in the
 *                  `git config` invocation.
 */
export function getConfigValue(
  repository: Repository,
  name: string,
  onlyLocal: boolean = false
): Promise<string | null> {
  return getConfigValueInPath(name, repository.path, onlyLocal)
}

/** Look up a global config value by name. */
export function getGlobalConfigValue(
  name: string,
  env?: {
    HOME: string
  }
): Promise<string | null> {
  return getConfigValueInPath(name, null, false, undefined, env)
}

/**
 * Look up a global config value by name.
 *
 * Treats the returned value as a boolean as per Git's
 * own definition of a boolean configuration value (i.e.
 * 0 -> false, "off" -> false, "yes" -> true etc)
 */
export async function getGlobalBooleanConfigValue(
  name: string,
  env?: {
    HOME: string
  }
): Promise<boolean | null> {
  const value = await getConfigValueInPath(name, null, false, 'bool', env)
  return value === null ? null : value !== 'false'
}

/**
 * Look up a config value by name
 *
 * @param path      The path to execute the `git` command in. If null
 *                  we'll use the global configuration (i.e. --global)
 *                  and execute the Git call from the same location that
 *                  GitHub Desktop is installed in.
 * @param onlyLocal Whether or not the value to be retrieved should stick to
 *                  the local repository settings (if a path is specified). It
 *                  is false by default. It is equivalent to using the `--local`
 *                  argument in the `git config` invocation.
 * @param type      Canonicalize configuration values according to the
 *                  expected type (i.e. 0 -> false, "on" -> true etc).
 *                  See `--type` documentation in `git config`
 */
async function getConfigValueInPath(
  name: string,
  path: string | null,
  onlyLocal: boolean = false,
  type?: 'bool' | 'int' | 'bool-or-int' | 'path' | 'expiry-date' | 'color',
  env?: {
    HOME: string
  }
): Promise<string | null> {
  const flags = ['config', '-z']
  if (!path) {
    flags.push('--global')
  } else if (onlyLocal) {
    flags.push('--local')
  }

  if (type !== undefined) {
    flags.push('--type', type)
  }

  flags.push(name)

  const result = await git(flags, path || __dirname, 'getConfigValueInPath', {
    successExitCodes: new Set([0, 1]),
    env,
  })

  // Git exits with 1 if the value isn't found. That's OK.
  if (result.exitCode === 1) {
    return null
  }

  const output = result.stdout
  const pieces = output.split('\0')
  return pieces[0]
}

/** Get the path to the global git config. */
export async function getGlobalConfigPath(env?: {
  HOME: string
}): Promise<string | null> {
  const options = env ? { env } : undefined
  const result = await git(
    ['config', '--global', '--list', '--show-origin', '--name-only', '-z'],
    __dirname,
    'getGlobalConfigPath',
    options
  )
  const segments = result.stdout.split('\0')
  if (segments.length < 1) {
    return null
  }

  const pathSegment = segments[0]
  if (!pathSegment.length) {
    return null
  }

  const path = pathSegment.match(/file:(.+)/i)
  if (!path || path.length < 2) {
    return null
  }

  return normalize(path[1])
}

/** Set the local config value by name. */
export async function setConfigValue(
  repository: Repository,
  name: string,
  value: string,
  env?: {
    HOME: string
  }
): Promise<void> {
  return setConfigValueInPath(name, value, repository.path, env)
}

/** Set the global config value by name. */
export async function setGlobalConfigValue(
  name: string,
  value: string,
  env?: {
    HOME: string
  }
): Promise<void> {
<<<<<<< HEAD
  await setConfigValueInPath(name, value, null, env)
=======
  return setConfigValueInPath(name, value, null, env)
>>>>>>> 58067b80
}

/**
 * Set config value by name
 *
 * @param path The path to execute the `git` command in. If null
 *             we'll use the global configuration (i.e. --global)
 *             and execute the Git call from the same location that
 *             GitHub Desktop is installed in.
 */
async function setConfigValueInPath(
  name: string,
  value: string,
  path: string | null,
  env?: {
    HOME: string
  }
): Promise<void> {
  const options = env ? { env } : undefined

  const flags = ['config']

  if (!path) {
    flags.push('--global')
  }

  flags.push('--replace-all', name, value)

  await git(flags, path || __dirname, 'setConfigValueInPath', options)
}

/** Remove the local config value by name. */
export async function removeConfigValue(
  repository: Repository,
  name: string,
  env?: {
    HOME: string
  }
): Promise<void> {
  return removeConfigValueInPath(name, repository.path, env)
}

/** Remove the global config value by name. */
export async function removeGlobalConfigValue(
  name: string,
  env?: {
    HOME: string
  }
): Promise<void> {
  return removeConfigValueInPath(name, null, env)
}

/**
 * Remove config value by name
 *
 * @param path The path to execute the `git` command in. If null
 *             we'll use the global configuration (i.e. --global)
 *             and execute the Git call from the same location that
 *             GitHub Desktop is installed in.
 */
async function removeConfigValueInPath(
  name: string,
  path: string | null,
  env?: {
    HOME: string
  }
): Promise<void> {
  const options = env ? { env } : undefined

  const flags = ['config']

  if (!path) {
    flags.push('--global')
  }

  flags.push('--unset-all', name)

  await git(flags, path || __dirname, 'removeConfigValueInPath', options)
}<|MERGE_RESOLUTION|>--- conflicted
+++ resolved
@@ -146,11 +146,7 @@
     HOME: string
   }
 ): Promise<void> {
-<<<<<<< HEAD
-  await setConfigValueInPath(name, value, null, env)
-=======
   return setConfigValueInPath(name, value, null, env)
->>>>>>> 58067b80
 }
 
 /**
