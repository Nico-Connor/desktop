import { StatsDatabase, ILaunchStats, IDailyMeasures } from './stats-database'
import { getDotComAPIEndpoint } from '../api'
import { getVersion } from '../../ui/lib/app-proxy'
import { hasShownWelcomeFlow } from '../welcome'
import { Account } from '../../models/account'
import { getOS } from '../get-os'
import { getGUID } from './get-guid'
import { Repository } from '../../models/repository'
import { merge } from '../../lib/merge'
import { getPersistedThemeName } from '../../ui/lib/application-theme'
import { IUiActivityMonitor } from '../../ui/lib/ui-activity-monitor'
import { Disposable } from 'event-kit'
import { SignInMethod } from '../stores'
import { assertNever } from '../fatal-error'
import { getNumber, setNumber, getBoolean, setBoolean } from '../local-storage'
import { PushOptions } from '../git'

const StatsEndpoint = 'https://central.github.com/api/usage/desktop'

/** The URL to the stats samples page. */
export const SamplesURL = 'https://desktop.github.com/usage-data/'

const LastDailyStatsReportKey = 'last-daily-stats-report'

/** The localStorage key for whether the user has opted out. */
const StatsOptOutKey = 'stats-opt-out'

/** Have we successfully sent the stats opt-in? */
const HasSentOptInPingKey = 'has-sent-stats-opt-in-ping'

const WelcomeWizardInitiatedAtKey = 'welcome-wizard-initiated-at'
const WelcomeWizardCompletedAtKey = 'welcome-wizard-terminated-at'
const FirstRepositoryAddedAtKey = 'first-repository-added-at'
const FirstRepositoryClonedAtKey = 'first-repository-cloned-at'
const FirstRepositoryCreatedAtKey = 'first-repository-created-at'
const FirstCommitCreatedAtKey = 'first-commit-created-at'
const FirstPushToGitHubAtKey = 'first-push-to-github-at'
const FirstNonDefaultBranchCheckoutAtKey =
  'first-non-default-branch-checkout-at'
const WelcomeWizardSignInMethodKey = 'welcome-wizard-sign-in-method'
const terminalEmulatorKey = 'shell'
const textEditorKey: string = 'externalEditor'

/** How often daily stats should be submitted (i.e., 24 hours). */
const DailyStatsReportInterval = 1000 * 60 * 60 * 24

const DefaultDailyMeasures: IDailyMeasures = {
  commits: 0,
  partialCommits: 0,
  openShellCount: 0,
  coAuthoredCommits: 0,
  branchComparisons: 0,
  defaultBranchComparisons: 0,
  mergesInitiatedFromComparison: 0,
  updateFromDefaultBranchMenuCount: 0,
  mergeIntoCurrentBranchMenuCount: 0,
  prBranchCheckouts: 0,
  repoWithIndicatorClicked: 0,
  repoWithoutIndicatorClicked: 0,
  divergingBranchBannerDismissal: 0,
  divergingBranchBannerInitatedMerge: 0,
  divergingBranchBannerInitiatedCompare: 0,
  divergingBranchBannerInfluencedMerge: 0,
  divergingBranchBannerDisplayed: 0,
  dotcomPushCount: 0,
  dotcomForcePushCount: 0,
  enterprisePushCount: 0,
  enterpriseForcePushCount: 0,
  externalPushCount: 0,
  externalForcePushCount: 0,
  active: false,
  mergeConflictFromPullCount: 0,
  mergeConflictFromExplicitMergeCount: 0,
  mergedWithLoadingHintCount: 0,
  mergedWithCleanMergeHintCount: 0,
  mergedWithConflictWarningHintCount: 0,
  mergeSuccessAfterConflictsCount: 0,
  mergeAbortedAfterConflictsCount: 0,
  unattributedCommits: 0,
  enterpriseCommits: 0,
  dotcomCommits: 0,
  mergeConflictsDialogDismissalCount: 0,
  anyConflictsLeftOnMergeConflictsDialogDismissalCount: 0,
  mergeConflictsDialogReopenedCount: 0,
  guidedConflictedMergeCompletionCount: 0,
  unguidedConflictedMergeCompletionCount: 0,
  createPullRequestCount: 0,
  rebaseConflictsDialogDismissalCount: 0,
  rebaseConflictsDialogReopenedCount: 0,
  rebaseAbortedAfterConflictsCount: 0,
  rebaseSuccessAfterConflictsCount: 0,
  pullWithRebaseCount: 0,
  pullWithDefaultSettingCount: 0,
  stashEntriesCreatedOutsideDesktop: 0,
  errorWhenSwitchingBranchesWithUncommmittedChanges: 0,
  rebaseCurrentBranchMenuCount: 0,
  stashViewedAfterCheckoutCount: 0,
  stashCreatedOnCurrentBranchCount: 0,
  stashNotViewedAfterCheckoutCount: 0,
  changesTakenToNewBranchCount: 0,
  stashRestoreCount: 0,
  stashDiscardCount: 0,
  stashViewCount: 0,
  noActionTakenOnStashCount: 0,
  suggestedStepOpenInExternalEditor: 0,
  suggestedStepOpenWorkingDirectory: 0,
  suggestedStepViewOnGitHub: 0,
  suggestedStepPublishRepository: 0,
  suggestedStepPublishBranch: 0,
  suggestedStepCreatePullRequest: 0,
<<<<<<< HEAD
  suggestedStepViewStash: 0,
=======
  commitsToProtectedBranch: 0,
  commitsToRepositoryWithBranchProtections: 0,
>>>>>>> 9a59e09b
}

interface IOnboardingStats {
  /**
   * Time (in seconds) from when the user first launched
   * the application and entered the welcome wizard until
   * the user added their first existing repository.
   *
   * A negative value means that this action hasn't yet
   * taken place while undefined means that the current
   * user installed desktop prior to this metric beeing
   * added and we will thus never be able to provide a
   * value.
   */
  readonly timeToFirstAddedRepository?: number

  /**
   * Time (in seconds) from when the user first launched
   * the application and entered the welcome wizard until
   * the user cloned their first repository.
   *
   * A negative value means that this action hasn't yet
   * taken place while undefined means that the current
   * user installed desktop prior to this metric beeing
   * added and we will thus never be able to provide a
   * value.
   */
  readonly timeToFirstClonedRepository?: number

  /**
   * Time (in seconds) from when the user first launched
   * the application and entered the welcome wizard until
   * the user created their first new repository.
   *
   * A negative value means that this action hasn't yet
   * taken place while undefined means that the current
   * user installed desktop prior to this metric beeing
   * added and we will thus never be able to provide a
   * value.
   */
  readonly timeToFirstCreatedRepository?: number

  /**
   * Time (in seconds) from when the user first launched
   * the application and entered the welcome wizard until
   * the user crafted their first commit.
   *
   * A negative value means that this action hasn't yet
   * taken place while undefined means that the current
   * user installed desktop prior to this metric beeing
   * added and we will thus never be able to provide a
   * value.
   */
  readonly timeToFirstCommit?: number

  /**
   * Time (in seconds) from when the user first launched
   * the application and entered the welcome wizard until
   * the user performed their first push of a repository
   * to GitHub.com or GitHub Enterprise. This metric
   * does not track pushes to non-GitHub remotes.
   */
  readonly timeToFirstGitHubPush?: number

  /**
   * Time (in seconds) from when the user first launched
   * the application and entered the welcome wizard until
   * the user first checked out a branch in any repository
   * which is not the default branch of that repository.
   *
   * Note that this metric will be set regardless of whether
   * that repository was a GitHub.com/GHE repository, local
   * repository or has a non-GitHub remote.
   *
   * A negative value means that this action hasn't yet
   * taken place while undefined means that the current
   * user installed desktop prior to this metric beeing
   * added and we will thus never be able to provide a
   * value.
   */
  readonly timeToFirstNonDefaultBranchCheckout?: number

  /**
   * Time (in seconds) from when the user first launched
   * the application and entered the welcome wizard until
   * the user completed the wizard.
   *
   * A negative value means that this action hasn't yet
   * taken place while undefined means that the current
   * user installed desktop prior to this metric beeing
   * added and we will thus never be able to provide a
   * value.
   */
  readonly timeToWelcomeWizardTerminated?: number

  /**
   * The method that was used when authenticating a
   * user in the welcome flow. If multiple succesful
   * authentications happened during the welcome flow
   * due to the user stepping back and signing in to
   * another account this will reflect the last one.
   */
  readonly welcomeWizardSignInMethod?: 'basic' | 'web'
}

/**
 * Returns the account id of the current user's GitHub.com account or null if the user
 * is not currently signed in to GitHub.com.
 *
 * @param accounts The active accounts stored in Desktop
 */
function findDotComAccountId(accounts: ReadonlyArray<Account>): number | null {
  const gitHubAccount = accounts.find(
    a => a.endpoint === getDotComAPIEndpoint()
  )

  return gitHubAccount !== undefined ? gitHubAccount.id : null
}

interface ICalculatedStats {
  /** The app version. */
  readonly version: string

  /** The OS version. */
  readonly osVersion: string

  /** The platform. */
  readonly platform: string

  /** The number of total repositories. */
  readonly repositoryCount: number

  /** The number of GitHub repositories. */
  readonly gitHubRepositoryCount: number

  /** The install ID. */
  readonly guid: string

  /** Is the user logged in with a GitHub.com account? */
  readonly dotComAccount: boolean

  /** Is the user logged in with an Enterprise account? */
  readonly enterpriseAccount: boolean

  /**
   * The name of the currently selected theme/application
   * appearance as set at time of stats submission.
   */
  readonly theme: string

  /** The selected terminal emulator at the time of stats submission */
  readonly selectedTerminalEmulator: string

  /** The selected text editor at the time of stats submission */
  readonly selectedTextEditor: string

  readonly eventType: 'usage'
}

type DailyStats = ICalculatedStats &
  ILaunchStats &
  IDailyMeasures &
  IOnboardingStats

/**
 * Testable interface for StatsStore
 *
 * Note: for the moment this only contains methods that are needed for testing,
 * so fight the urge to implement every public method from StatsStore here
 *
 */
export interface IStatsStore {
  recordMergeAbortedAfterConflicts: () => void
  recordMergeSuccessAfterConflicts: () => void
  recordRebaseAbortedAfterConflicts: () => void
  recordRebaseSuccessAfterConflicts: () => void
}

/** The store for the app's stats. */
export class StatsStore implements IStatsStore {
  private readonly db: StatsDatabase
  private readonly uiActivityMonitor: IUiActivityMonitor
  private uiActivityMonitorSubscription: Disposable | null = null

  /** Has the user opted out of stats reporting? */
  private optOut: boolean

  public constructor(db: StatsDatabase, uiActivityMonitor: IUiActivityMonitor) {
    this.db = db
    this.uiActivityMonitor = uiActivityMonitor

    const storedValue = getBoolean(StatsOptOutKey)

    this.optOut = storedValue || false

    // If the user has set an opt out value but we haven't sent the ping yet,
    // give it a shot now.
    if (!getBoolean(HasSentOptInPingKey, false)) {
      this.sendOptInStatusPing(this.optOut, storedValue)
    }

    this.enableUiActivityMonitoring()
  }

  /** Should the app report its daily stats? */
  private shouldReportDailyStats(): boolean {
    const lastDate = getNumber(LastDailyStatsReportKey, 0)
    const now = Date.now()
    return now - lastDate > DailyStatsReportInterval
  }

  /** Report any stats which are eligible for reporting. */
  public async reportStats(
    accounts: ReadonlyArray<Account>,
    repositories: ReadonlyArray<Repository>
  ) {
    if (this.optOut) {
      return
    }

    // Never report stats while in dev or test. They could be pretty crazy.
    if (__DEV__ || process.env.TEST_ENV) {
      return
    }

    // don't report until the user has had a chance to view and opt-in for
    // sharing their stats with us
    if (!hasShownWelcomeFlow()) {
      return
    }

    if (!this.shouldReportDailyStats()) {
      return
    }

    const now = Date.now()
    const stats = await this.getDailyStats(accounts, repositories)

    const user_id = findDotComAccountId(accounts)
    const payload = user_id === null ? stats : { ...stats, user_id }

    try {
      const response = await this.post(payload)
      if (!response.ok) {
        throw new Error(
          `Unexpected status: ${response.statusText} (${response.status})`
        )
      }

      log.info('Stats reported.')

      await this.clearDailyStats()
      setNumber(LastDailyStatsReportKey, now)
    } catch (e) {
      log.error('Error reporting stats:', e)
    }
  }

  /** Record the given launch stats. */
  public async recordLaunchStats(stats: ILaunchStats) {
    await this.db.launches.add(stats)
  }

  /**
   * Clear the stored daily stats. Not meant to be called
   * directly. Marked as public in order to enable testing
   * of a specific scenario, see stats-store-tests for more
   * detail.
   */
  public async clearDailyStats() {
    await this.db.launches.clear()
    await this.db.dailyMeasures.clear()

    this.enableUiActivityMonitoring()
  }

  private enableUiActivityMonitoring() {
    if (this.uiActivityMonitorSubscription !== null) {
      return
    }

    this.uiActivityMonitorSubscription = this.uiActivityMonitor.onActivity(
      this.onUiActivity
    )
  }

  private disableUiActivityMonitoring() {
    if (this.uiActivityMonitorSubscription === null) {
      return
    }

    this.uiActivityMonitorSubscription.dispose()
    this.uiActivityMonitorSubscription = null
  }

  /** Get the daily stats. */
  private async getDailyStats(
    accounts: ReadonlyArray<Account>,
    repositories: ReadonlyArray<Repository>
  ): Promise<DailyStats> {
    const launchStats = await this.getAverageLaunchStats()
    const dailyMeasures = await this.getDailyMeasures()
    const userType = this.determineUserType(accounts)
    const repositoryCounts = this.categorizedRepositoryCounts(repositories)
    const onboardingStats = this.getOnboardingStats()
    const selectedTerminalEmulator =
      localStorage.getItem(terminalEmulatorKey) || 'none'
    const selectedTextEditor = localStorage.getItem(textEditorKey) || 'none'

    return {
      eventType: 'usage',
      version: getVersion(),
      osVersion: getOS(),
      platform: process.platform,
      theme: getPersistedThemeName(),
      selectedTerminalEmulator,
      selectedTextEditor,
      ...launchStats,
      ...dailyMeasures,
      ...userType,
      ...onboardingStats,
      guid: getGUID(),
      ...repositoryCounts,
    }
  }

  private getOnboardingStats(): IOnboardingStats {
    const wizardInitiatedAt = getLocalStorageTimestamp(
      WelcomeWizardInitiatedAtKey
    )

    // If we don't have a start time for the wizard none of our other metrics
    // makes sense. This will happen for users who installed the app before
    // we started tracking onboarding stats.
    if (wizardInitiatedAt === null) {
      return {}
    }

    const timeToWelcomeWizardTerminated = timeTo(WelcomeWizardCompletedAtKey)
    const timeToFirstAddedRepository = timeTo(FirstRepositoryAddedAtKey)
    const timeToFirstClonedRepository = timeTo(FirstRepositoryClonedAtKey)
    const timeToFirstCreatedRepository = timeTo(FirstRepositoryCreatedAtKey)
    const timeToFirstCommit = timeTo(FirstCommitCreatedAtKey)
    const timeToFirstGitHubPush = timeTo(FirstPushToGitHubAtKey)
    const timeToFirstNonDefaultBranchCheckout = timeTo(
      FirstNonDefaultBranchCheckoutAtKey
    )

    const welcomeWizardSignInMethod = getWelcomeWizardSignInMethod()

    return {
      timeToWelcomeWizardTerminated,
      timeToFirstAddedRepository,
      timeToFirstClonedRepository,
      timeToFirstCreatedRepository,
      timeToFirstCommit,
      timeToFirstGitHubPush,
      timeToFirstNonDefaultBranchCheckout,
      welcomeWizardSignInMethod,
    }
  }

  private categorizedRepositoryCounts(repositories: ReadonlyArray<Repository>) {
    return {
      repositoryCount: repositories.length,
      gitHubRepositoryCount: repositories.filter(r => r.gitHubRepository)
        .length,
    }
  }

  /** Determines if an account is a dotCom and/or enterprise user */
  private determineUserType(accounts: ReadonlyArray<Account>) {
    const dotComAccount = !!accounts.find(
      a => a.endpoint === getDotComAPIEndpoint()
    )
    const enterpriseAccount = !!accounts.find(
      a => a.endpoint !== getDotComAPIEndpoint()
    )

    return {
      dotComAccount,
      enterpriseAccount,
    }
  }

  /** Calculate the average launch stats. */
  private async getAverageLaunchStats(): Promise<ILaunchStats> {
    const launches:
      | ReadonlyArray<ILaunchStats>
      | undefined = await this.db.launches.toArray()
    if (!launches || !launches.length) {
      return {
        mainReadyTime: -1,
        loadTime: -1,
        rendererReadyTime: -1,
      }
    }

    const start: ILaunchStats = {
      mainReadyTime: 0,
      loadTime: 0,
      rendererReadyTime: 0,
    }

    const totals = launches.reduce((running, current) => {
      return {
        mainReadyTime: running.mainReadyTime + current.mainReadyTime,
        loadTime: running.loadTime + current.loadTime,
        rendererReadyTime:
          running.rendererReadyTime + current.rendererReadyTime,
      }
    }, start)

    return {
      mainReadyTime: totals.mainReadyTime / launches.length,
      loadTime: totals.loadTime / launches.length,
      rendererReadyTime: totals.rendererReadyTime / launches.length,
    }
  }

  /** Get the daily measures. */
  private async getDailyMeasures(): Promise<IDailyMeasures> {
    const measures:
      | IDailyMeasures
      | undefined = await this.db.dailyMeasures.limit(1).first()
    return {
      ...DefaultDailyMeasures,
      ...measures,
      // We could spread the database ID in, but we really don't want it.
      id: undefined,
    }
  }

  private async updateDailyMeasures<K extends keyof IDailyMeasures>(
    fn: (measures: IDailyMeasures) => Pick<IDailyMeasures, K>
  ): Promise<void> {
    const defaultMeasures = DefaultDailyMeasures
    await this.db.transaction('rw', this.db.dailyMeasures, async () => {
      const measures = await this.db.dailyMeasures.limit(1).first()
      const measuresWithDefaults = {
        ...defaultMeasures,
        ...measures,
      }
      const newMeasures = merge(measuresWithDefaults, fn(measuresWithDefaults))

      return this.db.dailyMeasures.put(newMeasures)
    })
  }

  /** Record that a commit was accomplished. */
  public async recordCommit(): Promise<void> {
    await this.updateDailyMeasures(m => ({
      commits: m.commits + 1,
    }))

    createLocalStorageTimestamp(FirstCommitCreatedAtKey)
  }

  /** Record that a partial commit was accomplished. */
  public recordPartialCommit(): Promise<void> {
    return this.updateDailyMeasures(m => ({
      partialCommits: m.partialCommits + 1,
    }))
  }

  /** Record that a commit was created with one or more co-authors. */
  public recordCoAuthoredCommit(): Promise<void> {
    return this.updateDailyMeasures(m => ({
      coAuthoredCommits: m.coAuthoredCommits + 1,
    }))
  }

  /** Record that the user opened a shell. */
  public recordOpenShell(): Promise<void> {
    return this.updateDailyMeasures(m => ({
      openShellCount: m.openShellCount + 1,
    }))
  }

  /** Record that a branch comparison has been made */
  public recordBranchComparison(): Promise<void> {
    return this.updateDailyMeasures(m => ({
      branchComparisons: m.branchComparisons + 1,
    }))
  }

  /** Record that a branch comparison has been made to the `master` branch */
  public recordDefaultBranchComparison(): Promise<void> {
    return this.updateDailyMeasures(m => ({
      defaultBranchComparisons: m.defaultBranchComparisons + 1,
    }))
  }

  /** Record that a merge has been initiated from the `compare` sidebar */
  public recordCompareInitiatedMerge(): Promise<void> {
    return this.updateDailyMeasures(m => ({
      mergesInitiatedFromComparison: m.mergesInitiatedFromComparison + 1,
    }))
  }

  /** Record that a merge has been initiated from the `Branch -> Update From Default Branch` menu item */
  public recordMenuInitiatedUpdate(): Promise<void> {
    return this.updateDailyMeasures(m => ({
      updateFromDefaultBranchMenuCount: m.updateFromDefaultBranchMenuCount + 1,
    }))
  }

  /** Record that conflicts were detected by a merge initiated by Desktop */
  public recordMergeConflictFromPull(): Promise<void> {
    return this.updateDailyMeasures(m => ({
      mergeConflictFromPullCount: m.mergeConflictFromPullCount + 1,
    }))
  }

  /** Record that conflicts were detected by a merge initiated by Desktop */
  public recordMergeConflictFromExplicitMerge(): Promise<void> {
    return this.updateDailyMeasures(m => ({
      mergeConflictFromExplicitMergeCount:
        m.mergeConflictFromExplicitMergeCount + 1,
    }))
  }

  /** Record that a merge has been initiated from the `Branch -> Merge Into Current Branch` menu item */
  public recordMenuInitiatedMerge(): Promise<void> {
    return this.updateDailyMeasures(m => ({
      mergeIntoCurrentBranchMenuCount: m.mergeIntoCurrentBranchMenuCount + 1,
    }))
  }

  public recordMenuInitiatedRebase(): Promise<void> {
    return this.updateDailyMeasures(m => ({
      rebaseCurrentBranchMenuCount: m.rebaseCurrentBranchMenuCount + 1,
    }))
  }

  /** Record that the user checked out a PR branch */
  public recordPRBranchCheckout(): Promise<void> {
    return this.updateDailyMeasures(m => ({
      prBranchCheckouts: m.prBranchCheckouts + 1,
    }))
  }

  public recordRepoClicked(repoHasIndicator: boolean): Promise<void> {
    if (repoHasIndicator) {
      return this.updateDailyMeasures(m => ({
        repoWithIndicatorClicked: m.repoWithIndicatorClicked + 1,
      }))
    }
    return this.updateDailyMeasures(m => ({
      repoWithoutIndicatorClicked: m.repoWithoutIndicatorClicked + 1,
    }))
  }

  /**
   * Records that the user made a commit using an email address that
   * was not associated with the user's account on GitHub.com or GitHub
   * Enterprise, meaning that the commit will not be attributed to the user's
   * account.
   */
  public recordUnattributedCommit(): Promise<void> {
    return this.updateDailyMeasures(m => ({
      unattributedCommits: m.unattributedCommits + 1,
    }))
  }

  /**
   * Records that the user made a commit to a repository hosted on
   * a GitHub Enterprise instance
   */
  public recordCommitToEnterprise(): Promise<void> {
    return this.updateDailyMeasures(m => ({
      enterpriseCommits: m.enterpriseCommits + 1,
    }))
  }

  /** Records that the user made a commit to a repository hosted on GitHub.com */
  public recordCommitToDotcom(): Promise<void> {
    return this.updateDailyMeasures(m => ({
      dotcomCommits: m.dotcomCommits + 1,
    }))
  }

  /** Record the user made a commit to a protected GitHub or GitHub Enterprise repository */
  public recordCommitToProtectedBranch(): Promise<void> {
    return this.updateDailyMeasures(m => ({
      commitsToProtectedBranch: m.commitsToProtectedBranch + 1,
    }))
  }

  /** Record the user made a commit to repository which has branch protections enabled */
  public recordCommitToRepositoryWithBranchProtections(): Promise<void> {
    return this.updateDailyMeasures(m => ({
      commitsToRepositoryWithBranchProtections:
        m.commitsToRepositoryWithBranchProtections + 1,
    }))
  }

  /** Set whether the user has opted out of stats reporting. */
  public async setOptOut(
    optOut: boolean,
    userViewedPrompt: boolean
  ): Promise<void> {
    const changed = this.optOut !== optOut

    this.optOut = optOut

    const previousValue = getBoolean(StatsOptOutKey)

    setBoolean(StatsOptOutKey, optOut)

    if (changed || userViewedPrompt) {
      await this.sendOptInStatusPing(optOut, previousValue)
    }
  }

  /** Has the user opted out of stats reporting? */
  public getOptOut(): boolean {
    return this.optOut
  }

  /** Record that user dismissed diverging branch notification */
  public async recordDivergingBranchBannerDismissal(): Promise<void> {
    return this.updateDailyMeasures(m => ({
      divergingBranchBannerDismissal: m.divergingBranchBannerDismissal + 1,
    }))
  }

  /** Record that user initiated a merge from within the notification banner */
  public async recordDivergingBranchBannerInitatedMerge(): Promise<void> {
    return this.updateDailyMeasures(m => ({
      divergingBranchBannerInitatedMerge:
        m.divergingBranchBannerInitatedMerge + 1,
    }))
  }

  /** Record that user initiated a compare from within the notification banner */
  public async recordDivergingBranchBannerInitiatedCompare(): Promise<void> {
    return this.updateDailyMeasures(m => ({
      divergingBranchBannerInitiatedCompare:
        m.divergingBranchBannerInitiatedCompare + 1,
    }))
  }

  /**
   * Record that user initiated a merge after getting to compare view
   * from within notification banner
   */
  public async recordDivergingBranchBannerInfluencedMerge(): Promise<void> {
    return this.updateDailyMeasures(m => ({
      divergingBranchBannerInfluencedMerge:
        m.divergingBranchBannerInfluencedMerge + 1,
    }))
  }

  /** Record that the user was shown the notification banner */
  public async recordDivergingBranchBannerDisplayed(): Promise<void> {
    return this.updateDailyMeasures(m => ({
      divergingBranchBannerDisplayed: m.divergingBranchBannerDisplayed + 1,
    }))
  }

  public async recordPush(
    githubAccount: Account | null,
    options?: PushOptions
  ) {
    if (githubAccount === null) {
      await this.recordPushToGenericRemote(options)
    } else if (githubAccount.endpoint === getDotComAPIEndpoint()) {
      await this.recordPushToGitHub(options)
    } else {
      await this.recordPushToGitHubEnterprise(options)
    }
  }

  /** Record that the user pushed to GitHub.com */
  private async recordPushToGitHub(options?: PushOptions): Promise<void> {
    if (options && options.forceWithLease) {
      await this.updateDailyMeasures(m => ({
        dotcomForcePushCount: m.dotcomForcePushCount + 1,
      }))
    }

    await this.updateDailyMeasures(m => ({
      dotcomPushCount: m.dotcomPushCount + 1,
    }))

    createLocalStorageTimestamp(FirstPushToGitHubAtKey)
  }

  /** Record that the user pushed to a GitHub Enterprise instance */
  private async recordPushToGitHubEnterprise(
    options?: PushOptions
  ): Promise<void> {
    if (options && options.forceWithLease) {
      await this.updateDailyMeasures(m => ({
        enterpriseForcePushCount: m.enterpriseForcePushCount + 1,
      }))
    }

    await this.updateDailyMeasures(m => ({
      enterprisePushCount: m.enterprisePushCount + 1,
    }))

    // Note, this is not a typo. We track both GitHub.com and
    // GitHub Enteprise under the same key
    createLocalStorageTimestamp(FirstPushToGitHubAtKey)
  }

  /** Record that the user pushed to a generic remote */
  private async recordPushToGenericRemote(
    options?: PushOptions
  ): Promise<void> {
    if (options && options.forceWithLease) {
      await this.updateDailyMeasures(m => ({
        externalForcePushCount: m.externalForcePushCount + 1,
      }))
    }

    await this.updateDailyMeasures(m => ({
      externalPushCount: m.externalPushCount + 1,
    }))
  }

  /** Record that the user saw a 'merge conflicts' warning but continued with the merge */
  public async recordUserProceededWhileLoading(): Promise<void> {
    return this.updateDailyMeasures(m => ({
      mergedWithLoadingHintCount: m.mergedWithLoadingHintCount + 1,
    }))
  }

  /** Record that the user saw a 'merge conflicts' warning but continued with the merge */
  public async recordMergeHintSuccessAndUserProceeded(): Promise<void> {
    return this.updateDailyMeasures(m => ({
      mergedWithCleanMergeHintCount: m.mergedWithCleanMergeHintCount + 1,
    }))
  }

  /** Record that the user saw a 'merge conflicts' warning but continued with the merge */
  public async recordUserProceededAfterConflictWarning(): Promise<void> {
    return this.updateDailyMeasures(m => ({
      mergedWithConflictWarningHintCount:
        m.mergedWithConflictWarningHintCount + 1,
    }))
  }

  /**
   * Increments the `mergeConflictsDialogDismissalCount` metric
   */
  public async recordMergeConflictsDialogDismissal(): Promise<void> {
    return this.updateDailyMeasures(m => ({
      mergeConflictsDialogDismissalCount:
        m.mergeConflictsDialogDismissalCount + 1,
    }))
  }

  /**
   * Increments the `anyConflictsLeftOnMergeConflictsDialogDismissalCount` metric
   */
  public async recordAnyConflictsLeftOnMergeConflictsDialogDismissal(): Promise<
    void
  > {
    return this.updateDailyMeasures(m => ({
      anyConflictsLeftOnMergeConflictsDialogDismissalCount:
        m.anyConflictsLeftOnMergeConflictsDialogDismissalCount + 1,
    }))
  }

  /**
   * Increments the `mergeConflictsDialogReopenedCount` metric
   */
  public async recordMergeConflictsDialogReopened(): Promise<void> {
    return this.updateDailyMeasures(m => ({
      mergeConflictsDialogReopenedCount:
        m.mergeConflictsDialogReopenedCount + 1,
    }))
  }

  /**
   * Increments the `guidedConflictedMergeCompletionCount` metric
   */
  public async recordGuidedConflictedMergeCompletion(): Promise<void> {
    return this.updateDailyMeasures(m => ({
      guidedConflictedMergeCompletionCount:
        m.guidedConflictedMergeCompletionCount + 1,
    }))
  }

  /**
   * Increments the `unguidedConflictedMergeCompletionCount` metric
   */
  public async recordUnguidedConflictedMergeCompletion(): Promise<void> {
    return this.updateDailyMeasures(m => ({
      unguidedConflictedMergeCompletionCount:
        m.unguidedConflictedMergeCompletionCount + 1,
    }))
  }

  /**
   * Increments the `createPullRequestCount` metric
   */
  public async recordCreatePullRequest(): Promise<void> {
    return this.updateDailyMeasures(m => ({
      createPullRequestCount: m.createPullRequestCount + 1,
    }))
  }

  /**
   * Increments the `rebaseConflictsDialogDismissalCount` metric
   */
  public async recordRebaseConflictsDialogDismissal(): Promise<void> {
    return this.updateDailyMeasures(m => ({
      rebaseConflictsDialogDismissalCount:
        m.rebaseConflictsDialogDismissalCount + 1,
    }))
  }

  /**
   * Increments the `rebaseConflictsDialogDismissalCount` metric
   */
  public async recordRebaseConflictsDialogReopened(): Promise<void> {
    return this.updateDailyMeasures(m => ({
      rebaseConflictsDialogReopenedCount:
        m.rebaseConflictsDialogReopenedCount + 1,
    }))
  }

  /**
   * Increments the `rebaseAbortedAfterConflictsCount` metric
   */
  public async recordRebaseAbortedAfterConflicts(): Promise<void> {
    return this.updateDailyMeasures(m => ({
      rebaseAbortedAfterConflictsCount: m.rebaseAbortedAfterConflictsCount + 1,
    }))
  }
  /**
   * Increments the `pullWithRebaseCount` metric
   */
  public recordPullWithRebaseEnabled() {
    return this.updateDailyMeasures(m => ({
      pullWithRebaseCount: m.pullWithRebaseCount + 1,
    }))
  }

  /**
   * Increments the `rebaseSuccessAfterConflictsCount` metric
   */
  public async recordRebaseSuccessAfterConflicts(): Promise<void> {
    return this.updateDailyMeasures(m => ({
      rebaseSuccessAfterConflictsCount: m.rebaseSuccessAfterConflictsCount + 1,
    }))
  }

  /**
   * Increments the `pullWithDefaultSettingCount` metric
   */
  public recordPullWithDefaultSetting() {
    return this.updateDailyMeasures(m => ({
      pullWithDefaultSettingCount: m.pullWithDefaultSettingCount + 1,
    }))
  }

  public recordWelcomeWizardInitiated() {
    setNumber(WelcomeWizardInitiatedAtKey, Date.now())
    localStorage.removeItem(WelcomeWizardCompletedAtKey)
  }

  public recordWelcomeWizardTerminated() {
    setNumber(WelcomeWizardCompletedAtKey, Date.now())
  }

  public recordAddExistingRepository() {
    createLocalStorageTimestamp(FirstRepositoryAddedAtKey)
  }

  public recordCloneRepository() {
    createLocalStorageTimestamp(FirstRepositoryClonedAtKey)
  }

  public recordCreateRepository() {
    createLocalStorageTimestamp(FirstRepositoryCreatedAtKey)
  }

  public recordNonDefaultBranchCheckout() {
    createLocalStorageTimestamp(FirstNonDefaultBranchCheckoutAtKey)
  }

  public recordWelcomeWizardSignInMethod(method: SignInMethod) {
    localStorage.setItem(WelcomeWizardSignInMethodKey, method)
  }

  /** Record when a conflicted merge was successfully completed by the user */
  public async recordMergeSuccessAfterConflicts(): Promise<void> {
    return this.updateDailyMeasures(m => ({
      mergeSuccessAfterConflictsCount: m.mergeSuccessAfterConflictsCount + 1,
    }))
  }

  /** Record when a conflicted merge was aborted by the user */
  public async recordMergeAbortedAfterConflicts(): Promise<void> {
    return this.updateDailyMeasures(m => ({
      mergeAbortedAfterConflictsCount: m.mergeAbortedAfterConflictsCount + 1,
    }))
  }

  /** Record when the user views a stash entry after checking out a branch */
  public async recordStashViewedAfterCheckout(): Promise<void> {
    return this.updateDailyMeasures(m => ({
      stashViewedAfterCheckoutCount: m.stashViewedAfterCheckoutCount + 1,
    }))
  }

  /** Record when the user **doesn't** view a stash entry after checking out a branch */
  public async recordStashNotViewedAfterCheckout(): Promise<void> {
    return this.updateDailyMeasures(m => ({
      stashNotViewedAfterCheckoutCount: m.stashNotViewedAfterCheckoutCount + 1,
    }))
  }

  /** Record when the user elects to take changes to new branch over stashing */
  public async recordChangesTakenToNewBranch(): Promise<void> {
    return this.updateDailyMeasures(m => ({
      changesTakenToNewBranchCount: m.changesTakenToNewBranchCount + 1,
    }))
  }

  /** Record when the user elects to stash changes on the current branch */
  public async recordStashCreatedOnCurrentBranch(): Promise<void> {
    return this.updateDailyMeasures(m => ({
      stashCreatedOnCurrentBranchCount: m.stashCreatedOnCurrentBranchCount + 1,
    }))
  }

  /** Record when the user discards a stash entry */
  public async recordStashDiscard(): Promise<void> {
    return this.updateDailyMeasures(m => ({
      stashDiscardCount: m.stashDiscardCount + 1,
    }))
  }

  /** Record when the user views a stash entry */
  public async recordStashView(): Promise<void> {
    return this.updateDailyMeasures(m => ({
      stashViewCount: m.stashViewCount + 1,
    }))
  }

  /** Record when the user restores a stash entry */
  public async recordStashRestore(): Promise<void> {
    return this.updateDailyMeasures(m => ({
      stashRestoreCount: m.stashRestoreCount + 1,
    }))
  }

  /** Record when the user takes no action on the stash entry */
  public async recordNoActionTakenOnStash(): Promise<void> {
    return this.updateDailyMeasures(m => ({
      noActionTakenOnStashCount: m.noActionTakenOnStashCount + 1,
    }))
  }

  /** Record the number of stash entries created outside of Desktop for the day */
  public async addStashEntriesCreatedOutsideDesktop(
    stashCount: number
  ): Promise<void> {
    return this.updateDailyMeasures(m => ({
      stashEntriesCreatedOutsideDesktop:
        m.stashEntriesCreatedOutsideDesktop + stashCount,
    }))
  }

  /**
   * Record the number of times the user experiences the error
   * "Some of your changes would be overwritten" when switching branches
   */
  public async recordErrorWhenSwitchingBranchesWithUncommmittedChanges(): Promise<
    void
  > {
    return this.updateDailyMeasures(m => ({
      errorWhenSwitchingBranchesWithUncommmittedChanges:
        m.errorWhenSwitchingBranchesWithUncommmittedChanges + 1,
    }))
  }

  /**
   * Increment the number of times the user has opened their external editor
   * from the suggested next steps view
   */
  public recordSuggestedStepOpenInExternalEditor(): Promise<void> {
    return this.updateDailyMeasures(m => ({
      suggestedStepOpenInExternalEditor:
        m.suggestedStepOpenInExternalEditor + 1,
    }))
  }

  /**
   * Increment the number of times the user has opened their repository in
   * Finder/Explorer from the suggested next steps view
   */
  public recordSuggestedStepOpenWorkingDirectory(): Promise<void> {
    return this.updateDailyMeasures(m => ({
      suggestedStepOpenWorkingDirectory:
        m.suggestedStepOpenWorkingDirectory + 1,
    }))
  }

  /**
   * Increment the number of times the user has opened their repository on
   * GitHub from the suggested next steps view
   */
  public recordSuggestedStepViewOnGitHub(): Promise<void> {
    return this.updateDailyMeasures(m => ({
      suggestedStepViewOnGitHub: m.suggestedStepViewOnGitHub + 1,
    }))
  }

  /**
   * Increment the number of times the user has used the publish repository
   * action from the suggested next steps view
   */
  public recordSuggestedStepPublishRepository(): Promise<void> {
    return this.updateDailyMeasures(m => ({
      suggestedStepPublishRepository: m.suggestedStepPublishRepository + 1,
    }))
  }

  /**
   * Increment the number of times the user has used the publish branch
   * action branch from the suggested next steps view
   */
  public recordSuggestedStepPublishBranch(): Promise<void> {
    return this.updateDailyMeasures(m => ({
      suggestedStepPublishBranch: m.suggestedStepPublishBranch + 1,
    }))
  }

  /**
   * Increment the number of times the user has used the Create PR suggestion
   * in the suggested next steps view.
   */
  public recordSuggestedStepCreatePullRequest(): Promise<void> {
    return this.updateDailyMeasures(m => ({
      suggestedStepCreatePullRequest: m.suggestedStepCreatePullRequest + 1,
    }))
  }

  /**
   * Increment the number of times the user has used the View Stash suggestion
   * in the suggested next steps view.
   */
  public recordSuggestedStepViewStash(): Promise<void> {
    return this.updateDailyMeasures(m => ({
      suggestedStepViewStash: m.suggestedStepViewStash + 1,
    }))
  }

  private onUiActivity = async () => {
    this.disableUiActivityMonitoring()

    return this.updateDailyMeasures(m => ({
      active: true,
    }))
  }

  /** Post some data to our stats endpoint. */
  private post(body: object): Promise<Response> {
    const options: RequestInit = {
      method: 'POST',
      headers: new Headers({ 'Content-Type': 'application/json' }),
      body: JSON.stringify(body),
    }

    return fetch(StatsEndpoint, options)
  }

  /**
   * Send opt-in ping with details of previous stored value (if known)
   *
   * @param optOut        Whether or not the user has opted
   *                      out of usage reporting.
   * @param previousValue The raw, current value stored for the
   *                      "stats-opt-out" localStorage key, or
   *                      undefined if no previously stored value
   *                      exists.
   */
  private async sendOptInStatusPing(
    optOut: boolean,
    previousValue: boolean | undefined
  ): Promise<void> {
    // The analytics pipeline expects us to submit `optIn` but we
    // track `optOut` so we need to invert the value before we send
    // it.
    const optIn = !optOut
    const previousOptInValue =
      previousValue === undefined ? null : !previousValue
    const direction = optIn ? 'in' : 'out'

    try {
      const response = await this.post({
        eventType: 'ping',
        optIn,
        previousOptInValue,
      })
      if (!response.ok) {
        throw new Error(
          `Unexpected status: ${response.statusText} (${response.status})`
        )
      }

      setBoolean(HasSentOptInPingKey, true)

      log.info(`Opt ${direction} reported.`)
    } catch (e) {
      log.error(`Error reporting opt ${direction}:`, e)
    }
  }
}

/**
 * Store the current date (in unix time) in localStorage.
 *
 * If the provided key already exists it will not be
 * overwritten.
 */
function createLocalStorageTimestamp(key: string) {
  if (localStorage.getItem(key) !== null) {
    return
  }

  setNumber(key, Date.now())
}

/**
 * Get a time stamp (in unix time) from localStorage.
 *
 * If the key doesn't exist or if the stored value can't
 * be converted into a number this method will return null.
 */
function getLocalStorageTimestamp(key: string): number | null {
  const timestamp = getNumber(key)
  return timestamp === undefined ? null : timestamp
}

/**
 * Calculate the duration (in seconds) between the time the
 * welcome wizard was initiated to the time for the given
 * action.
 *
 * If no time stamp exists for when the welcome wizard was
 * initiated, which would be the case if the user completed
 * the wizard before we introduced onboarding metrics, or if
 * the delta between the two values are negative (which could
 * happen if a user manually manipulated localStorage in order
 * to run the wizard again) this method will return undefined.
 */
function timeTo(key: string): number | undefined {
  const startTime = getLocalStorageTimestamp(WelcomeWizardInitiatedAtKey)

  if (startTime === null) {
    return undefined
  }

  const endTime = getLocalStorageTimestamp(key)
  return endTime === null || endTime <= startTime
    ? -1
    : Math.round((endTime - startTime) / 1000)
}

/**
 * Get a string representing the sign in method that was used
 * when authenticating a user in the welcome flow. This method
 * ensures that the reported value is known to the analytics
 * system regardless of whether the enum value of the SignInMethod
 * type changes.
 */
function getWelcomeWizardSignInMethod(): 'basic' | 'web' | undefined {
  const method = localStorage.getItem(
    WelcomeWizardSignInMethodKey
  ) as SignInMethod | null

  try {
    switch (method) {
      case SignInMethod.Basic:
      case SignInMethod.Web:
        return method
      case null:
        return undefined
      default:
        return assertNever(method, `Unknown sign in method: ${method}`)
    }
  } catch (ex) {
    log.error(`Could not parse welcome wizard sign in method`, ex)
    return undefined
  }
}<|MERGE_RESOLUTION|>--- conflicted
+++ resolved
@@ -108,12 +108,9 @@
   suggestedStepPublishRepository: 0,
   suggestedStepPublishBranch: 0,
   suggestedStepCreatePullRequest: 0,
-<<<<<<< HEAD
   suggestedStepViewStash: 0,
-=======
   commitsToProtectedBranch: 0,
   commitsToRepositoryWithBranchProtections: 0,
->>>>>>> 9a59e09b
 }
 
 interface IOnboardingStats {
