import * as React from 'react'
import { ToolbarButton } from './button'
import { ToolbarButtonStyle } from './button'
import { IAheadBehind } from '../../lib/app-state'
import { Dispatcher } from '../../lib/dispatcher'
import { Octicon, OcticonSymbol } from '../octicons'
import { Repository } from '../../models/repository'
import { RelativeTime } from '../relative-time'
<<<<<<< HEAD
import { Publish } from '../publish-repository'
import { Account } from '../../models/account'
=======
>>>>>>> af9d3921

interface IPushPullButtonProps {
  /**
   * The ahead/behind count for the current branch. If null, it indicates the
   * branch doesn't have an upstream.
   */
  readonly aheadBehind: IAheadBehind | null

  /** The name of the remote. */
  readonly remoteName: string | null

  /** Is a push/pull/update in progress? */
  readonly networkActionInProgress: boolean

  /** The date of the last fetch. */
  readonly lastFetched: Date | null

  /** Is the user currently publishing? */
  readonly isPublishing: boolean

<<<<<<< HEAD
  /** The logged in accounts. */
  readonly accounts: ReadonlyArray<Account>

=======
>>>>>>> af9d3921
  readonly dispatcher: Dispatcher
  readonly repository: Repository
}

/**
 * A button which pushes, pulls, or updates depending on the state of the
 * repository.
 */
export class PushPullButton extends React.Component<IPushPullButtonProps, void> {
  public render() {
    return (
      <ToolbarButton
        title={this.getTitle()}
        description={this.getDescription()}
        className='push-pull-button'
        icon={this.getIcon()}
        iconClassName={this.props.networkActionInProgress ? 'spin' : ''}
        style={ToolbarButtonStyle.Subtitle}
        onClick={this.performAction}
        disabled={this.props.networkActionInProgress}>
        {this.renderAheadBehind()}
      </ToolbarButton>
    )
  }

<<<<<<< HEAD
  private renderFoldout = () => {
    return <Publish
      repository={this.props.repository}
      dispatcher={this.props.dispatcher}
      signInState={this.props.signInState}
      accounts={this.props.accounts}/>
  }

=======
>>>>>>> af9d3921
  private renderAheadBehind() {
    if (!this.props.aheadBehind) { return null }

    const { ahead, behind } = this.props.aheadBehind
    if (ahead === 0 && behind === 0) { return null }

    const content: JSX.Element[] = []
    if (ahead > 0) {
      content.push(
        <span key='ahead'>
          {ahead}
          <Octicon symbol={OcticonSymbol.arrowSmallUp}/>
        </span>
      )
    }

    if (behind > 0) {
      content.push(
        <span key='behind'>
          {behind}
          <Octicon symbol={OcticonSymbol.arrowSmallDown}/>
        </span>
      )
    }

    return <div className='ahead-behind'>{content}</div>
  }

  private getTitle(): string {
    if (!this.props.remoteName) { return 'Publish repository' }
    if (!this.props.aheadBehind) { return 'Publish branch' }

    const { ahead, behind } = this.props.aheadBehind
    const actionName = (function () {
      if (behind > 0) { return 'Pull' }
      if (ahead > 0) { return 'Push' }
      return 'Update'
    })()

    return `${actionName} ${this.props.remoteName}`
  }

  private getIcon(): OcticonSymbol {
    if (!this.props.remoteName) { return OcticonSymbol.cloudUpload }
    if (!this.props.aheadBehind) { return OcticonSymbol.cloudUpload }

    const { ahead, behind } = this.props.aheadBehind
    if (this.props.networkActionInProgress) { return OcticonSymbol.sync }
    if (behind > 0) { return OcticonSymbol.arrowDown }
    if (ahead > 0) { return OcticonSymbol.arrowUp }
    return OcticonSymbol.sync
  }

  private getDescription(): JSX.Element | string {
    if (!this.props.remoteName) { return 'Publish this repository to GitHub' }
    if (!this.props.aheadBehind) { return 'Publish this branch to GitHub' }

    const lastFetched = this.props.lastFetched
    if (lastFetched) {
      return <span>Last fetched <RelativeTime date={lastFetched} /></span>
    } else {
      return 'Never fetched'
    }
  }

  private performAction = () => {
    if (this.props.isPublishing) {
      this.props.dispatcher.closeFoldout()
      return
    }

    if (!this.props.aheadBehind) {
      this.props.dispatcher.push(this.props.repository)
      return
    }

    const { ahead, behind } = this.props.aheadBehind
    if (behind > 0) {
      this.props.dispatcher.pull(this.props.repository)
    } else if (ahead > 0) {
      this.props.dispatcher.push(this.props.repository)
    } else {
      this.props.dispatcher.fetch(this.props.repository)
    }
  }
}<|MERGE_RESOLUTION|>--- conflicted
+++ resolved
@@ -6,11 +6,6 @@
 import { Octicon, OcticonSymbol } from '../octicons'
 import { Repository } from '../../models/repository'
 import { RelativeTime } from '../relative-time'
-<<<<<<< HEAD
-import { Publish } from '../publish-repository'
-import { Account } from '../../models/account'
-=======
->>>>>>> af9d3921
 
 interface IPushPullButtonProps {
   /**
@@ -31,12 +26,6 @@
   /** Is the user currently publishing? */
   readonly isPublishing: boolean
 
-<<<<<<< HEAD
-  /** The logged in accounts. */
-  readonly accounts: ReadonlyArray<Account>
-
-=======
->>>>>>> af9d3921
   readonly dispatcher: Dispatcher
   readonly repository: Repository
 }
@@ -62,17 +51,6 @@
     )
   }
 
-<<<<<<< HEAD
-  private renderFoldout = () => {
-    return <Publish
-      repository={this.props.repository}
-      dispatcher={this.props.dispatcher}
-      signInState={this.props.signInState}
-      accounts={this.props.accounts}/>
-  }
-
-=======
->>>>>>> af9d3921
   private renderAheadBehind() {
     if (!this.props.aheadBehind) { return null }
 
