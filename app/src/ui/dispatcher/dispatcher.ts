import { remote } from 'electron'
import { Disposable, IDisposable } from 'event-kit'
import * as Path from 'path'

import { IAPIOrganization, IAPIRefStatus } from '../../lib/api'
import { shell } from '../../lib/app-shell'
import {
  CompareAction,
  Foldout,
  FoldoutType,
  ICompareFormUpdate,
  RepositorySectionTab,
  isMergeConflictState,
  RebaseConflictState,
} from '../../lib/app-state'
import { ExternalEditor } from '../../lib/editors'
import { assertNever, fatalError } from '../../lib/fatal-error'
import {
  setGenericPassword,
  setGenericUsername,
} from '../../lib/generic-git-auth'
import {
  isGitRepository,
  RebaseResult,
  PushOptions,
  getCommitsInRange,
} from '../../lib/git'
import { isGitOnPath } from '../../lib/is-git-on-path'
import {
  rejectOAuthRequest,
  requestAuthenticatedUser,
  resolveOAuthRequest,
} from '../../lib/oauth'
import {
  IOpenRepositoryFromURLAction,
  IUnknownAction,
  URLActionType,
} from '../../lib/parse-app-url'
import {
  matchExistingRepository,
  urlMatchesCloneURL,
} from '../../lib/repository-matching'
import { Shell } from '../../lib/shells'
import { ILaunchStats, StatsStore } from '../../lib/stats'
import { AppStore } from '../../lib/stores/app-store'
import { validatedRepositoryPath } from '../../lib/stores/helpers/validated-repository-path'
import { RepositoryStateCache } from '../../lib/stores/repository-state-cache'
import { getTipSha } from '../../lib/tip'
import { initializeRebaseFlowForConflictedRepository } from '../../lib/rebase'

import { Account } from '../../models/account'
import { AppMenu, ExecutableMenuItem } from '../../models/app-menu'
import { IAuthor } from '../../models/author'
import { Branch } from '../../models/branch'
import { BranchesTab } from '../../models/branches-tab'
import { CloneRepositoryTab } from '../../models/clone-repository-tab'
import { CloningRepository } from '../../models/cloning-repository'
import { Commit, ICommitContext, CommitOneLine } from '../../models/commit'
import { ICommitMessage } from '../../models/commit-message'
import { DiffSelection, ImageDiffType } from '../../models/diff'
import { FetchType } from '../../models/fetch'
import { GitHubRepository } from '../../models/github-repository'
import { ManualConflictResolution } from '../../models/manual-conflict-resolution'
import { Popup, PopupType } from '../../models/popup'
import { PullRequest } from '../../models/pull-request'
import { Repository } from '../../models/repository'
import { RetryAction, RetryActionType } from '../../models/retry-actions'
import {
  CommittedFileChange,
  WorkingDirectoryFileChange,
  WorkingDirectoryStatus,
} from '../../models/status'
import { TipState, IValidBranch } from '../../models/tip'
import { Banner, BannerType } from '../../models/banner'

import { ApplicationTheme } from '../lib/application-theme'
import { installCLI } from '../lib/install-cli'
import { executeMenuItem } from '../main-process-proxy'
import {
  CommitStatusStore,
  StatusCallBack,
} from '../../lib/stores/commit-status-store'
import { MergeResult } from '../../models/merge'
import { UncommittedChangesStrategy } from '../../models/uncommitted-changes-strategy'
import { RebaseFlowStep, RebaseStep } from '../../models/rebase-flow-step'
import { IStashEntry } from '../../models/stash-entry'

/**
 * An error handler function.
 *
 * If the returned {Promise} returns an error, it will be passed to the next
 * error handler. If it returns null, error propagation is halted.
 */
export type ErrorHandler = (
  error: Error,
  dispatcher: Dispatcher
) => Promise<Error | null>

/**
 * The Dispatcher acts as the hub for state. The StateHub if you will. It
 * decouples the consumer of state from where/how it is stored.
 */
export class Dispatcher {
  private readonly errorHandlers = new Array<ErrorHandler>()

  public constructor(
    private readonly appStore: AppStore,
    private readonly repositoryStateManager: RepositoryStateCache,
    private readonly statsStore: StatsStore,
    private readonly commitStatusStore: CommitStatusStore
  ) {}

  /** Load the initial state for the app. */
  public loadInitialState(): Promise<void> {
    return this.appStore.loadInitialState()
  }

  /**
   * Add the repositories at the given paths. If a path isn't a repository, then
   * this will post an error to that affect.
   */
  public addRepositories(
    paths: ReadonlyArray<string>
  ): Promise<ReadonlyArray<Repository>> {
    return this.appStore._addRepositories(paths)
  }

  /** Remove the repositories represented by the given IDs from local storage. */
  public removeRepositories(
    repositories: ReadonlyArray<Repository | CloningRepository>,
    moveToTrash: boolean
  ): Promise<void> {
    if (moveToTrash) {
      repositories.forEach(repository => {
        shell.moveItemToTrash(repository.path)
      })
    }

    return this.appStore._removeRepositories(repositories)
  }

  /** Update the repository's `missing` flag. */
  public async updateRepositoryMissing(
    repository: Repository,
    missing: boolean
  ): Promise<Repository> {
    return this.appStore._updateRepositoryMissing(repository, missing)
  }

  /** Load the next batch of history for the repository. */
  public loadNextCommitBatch(repository: Repository): Promise<void> {
    return this.appStore._loadNextCommitBatch(repository)
  }

  /** Load the changed files for the current history selection. */
  public loadChangedFilesForCurrentSelection(
    repository: Repository
  ): Promise<void> {
    return this.appStore._loadChangedFilesForCurrentSelection(repository)
  }

  /**
   * Change the selected commit in the history view.
   *
   * @param repository The currently active repository instance
   *
   * @param sha The object id of one of the commits currently
   *            the history list, represented as a SHA-1 hash
   *            digest. This should match exactly that of Commit.Sha
   */
  public changeCommitSelection(
    repository: Repository,
    sha: string
  ): Promise<void> {
    return this.appStore._changeCommitSelection(repository, sha)
  }

  /**
   * Change the selected changed file in the history view.
   *
   * @param repository The currently active repository instance
   *
   * @param file A FileChange instance among those available in
   *            IHistoryState.changedFiles
   */
  public changeFileSelection(
    repository: Repository,
    file: CommittedFileChange
  ): Promise<void> {
    return this.appStore._changeFileSelection(repository, file)
  }

  /** Set the repository filter text. */
  public setRepositoryFilterText(text: string): Promise<void> {
    return this.appStore._setRepositoryFilterText(text)
  }

  /** Select the repository. */
  public selectRepository(
    repository: Repository | CloningRepository
  ): Promise<Repository | null> {
    return this.appStore._selectRepository(repository)
  }

  /** Change the selected section in the repository. */
  public changeRepositorySection(
    repository: Repository,
    section: RepositorySectionTab
  ): Promise<void> {
    return this.appStore._changeRepositorySection(repository, section)
  }

  /**
   * Changes the selection in the changes view to the working directory and
   * optionally selects one or more files from the working directory.
   *
   *  @param files An array of files to select when showing the working directory.
   *               If undefined this method will preserve the previously selected
   *               files or pick the first changed file if no selection exists.
   */
  public selectWorkingDirectoryFiles(
    repository: Repository,
    selectedFiles?: WorkingDirectoryFileChange[]
  ): Promise<void> {
    return this.appStore._selectWorkingDirectoryFiles(repository, selectedFiles)
  }

  /**
   * Changes the selection in the changes view to the stash entry view and
   * optionally selects a particular file from the current stash entry.
   *
   *  @param file  A file to select when showing the stash entry.
   *               If undefined this method will preserve the previously selected
   *               file or pick the first changed file if no selection exists.
   */
  public selectStashedFile(
    repository: Repository,
    file?: CommittedFileChange | null
  ): Promise<void> {
    return this.appStore._selectStashedFile(repository, file)
  }

  /**
   * Commit the changes which were marked for inclusion, using the given commit
   * summary and description and optionally any number of commit message trailers
   * which will be merged into the final commit message.
   */
  public async commitIncludedChanges(
    repository: Repository,
    context: ICommitContext
  ): Promise<boolean> {
    return this.appStore._commitIncludedChanges(repository, context)
  }

  /** Change the file's includedness. */
  public changeFileIncluded(
    repository: Repository,
    file: WorkingDirectoryFileChange,
    include: boolean
  ): Promise<void> {
    return this.appStore._changeFileIncluded(repository, file, include)
  }

  /** Change the file's line selection state. */
  public changeFileLineSelection(
    repository: Repository,
    file: WorkingDirectoryFileChange,
    diffSelection: DiffSelection
  ): Promise<void> {
    return this.appStore._changeFileLineSelection(
      repository,
      file,
      diffSelection
    )
  }

  /** Change the Include All state. */
  public changeIncludeAllFiles(
    repository: Repository,
    includeAll: boolean
  ): Promise<void> {
    return this.appStore._changeIncludeAllFiles(repository, includeAll)
  }

  /**
   * Refresh the repository. This would be used, e.g., when the app gains focus.
   */
  public refreshRepository(repository: Repository): Promise<void> {
    return this.appStore._refreshOrRecoverRepository(repository)
  }

  /** Show the popup. This will close any current popup. */
  public showPopup(popup: Popup): Promise<void> {
    return this.appStore._showPopup(popup)
  }

  /**
   * Close the current popup, if found
   *
   * @param popupType only close the popup if it matches this `PopupType`
   */
  public closePopup(popupType?: PopupType) {
    return this.appStore._closePopup(popupType)
  }

  /** Show the foldout. This will close any current popup. */
  public showFoldout(foldout: Foldout): Promise<void> {
    return this.appStore._showFoldout(foldout)
  }

  /** Close the current foldout. If opening a new foldout use closeFoldout instead. */
  public closeCurrentFoldout(): Promise<void> {
    return this.appStore._closeCurrentFoldout()
  }

  /** Close the specified foldout. */
  public closeFoldout(foldout: FoldoutType): Promise<void> {
    return this.appStore._closeFoldout(foldout)
  }

  /** Initialize and start the rebase operation */
  public async startRebase(
    repository: Repository,
    baseBranch: Branch,
    targetBranch: Branch,
    commits: ReadonlyArray<CommitOneLine>,
    options?: { continueWithForcePush: boolean }
  ): Promise<void> {
    const { askForConfirmationOnForcePush } = this.appStore.getState()

    const hasOverridenForcePushCheck =
      options !== undefined && options.continueWithForcePush

    if (askForConfirmationOnForcePush && !hasOverridenForcePushCheck) {
      // if the branch is tracking a remote branch
      if (targetBranch.upstream !== null) {
        // and the remote branch has commits that don't exist on the base branch
        const remoteCommits = await getCommitsInRange(
          repository,
          baseBranch.tip.sha,
          targetBranch.upstream
        )

        if (remoteCommits.length > 0) {
          this.setRebaseFlowStep(repository, {
            kind: RebaseStep.WarnForcePush,
            baseBranch,
            targetBranch,
            commits,
          })
          return
        }
      }
    }

    this.initializeRebaseProgress(repository, commits)

    const startRebaseAction = () => {
      return this.rebase(repository, baseBranch, targetBranch)
    }

    this.setRebaseFlowStep(repository, {
      kind: RebaseStep.ShowProgress,
      rebaseAction: startRebaseAction,
    })
  }

  /**
   * Initialize and launch the rebase flow for a conflicted repository
   */
  public async launchRebaseFlow(repository: Repository, targetBranch: string) {
    await this.appStore._loadStatus(repository)

    const repositoryState = this.repositoryStateManager.get(repository)
    const { conflictState } = repositoryState.changesState

    if (conflictState === null || conflictState.kind === 'merge') {
      return
    }

    const updatedConflictState = {
      ...conflictState,
      targetBranch,
    }

    this.repositoryStateManager.updateChangesState(repository, () => ({
      conflictState: updatedConflictState,
    }))

    await this.setRebaseProgressFromState(repository)

    const initialStep = initializeRebaseFlowForConflictedRepository(
      updatedConflictState
    )

    this.setRebaseFlowStep(repository, initialStep)

    this.showPopup({
      type: PopupType.RebaseFlow,
      repository,
    })
  }

  /**
   * Create a new branch from the given starting point and check it out.
   *
   * If the startPoint argument is omitted the new branch will be created based
   * off of the current state of HEAD.
   */
  public createBranch(
    repository: Repository,
    name: string,
    startPoint: string | null,
<<<<<<< HEAD
    uncommittedChangesStrategy: UncommittedChangesStrategy = UncommittedChangesStrategy.AskForConfirmation
=======
    uncommittedChangesStrategy?: UncommittedChangesStrategy
>>>>>>> 9a1bc7bc
  ): Promise<Repository> {
    return this.appStore._createBranch(
      repository,
      name,
      startPoint,
      uncommittedChangesStrategy
    )
  }

  /** Check out the given branch. */
  public checkoutBranch(
    repository: Repository,
    branch: Branch | string,
    uncommittedChangesStrategy?: UncommittedChangesStrategy
  ): Promise<Repository> {
    return this.appStore._checkoutBranch(
      repository,
      branch,
      uncommittedChangesStrategy
    )
  }

  /** Push the current branch. */
  public push(repository: Repository): Promise<void> {
    return this.appStore._push(repository)
  }

  private pushWithOptions(repository: Repository, options?: PushOptions) {
    if (options !== undefined && options.forceWithLease) {
      this.dropCurrentBranchFromForcePushList(repository)
    }

    return this.appStore._push(repository, options)
  }

  /** Pull the current branch. */
  public pull(repository: Repository): Promise<void> {
    return this.appStore._pull(repository)
  }

  /** Fetch a specific refspec for the repository. */
  public fetchRefspec(
    repository: Repository,
    fetchspec: string
  ): Promise<void> {
    return this.appStore._fetchRefspec(repository, fetchspec)
  }

  /** Fetch all refs for the repository */
  public fetch(repository: Repository, fetchType: FetchType): Promise<void> {
    return this.appStore._fetch(repository, fetchType)
  }

  /** Publish the repository to GitHub with the given properties. */
  public publishRepository(
    repository: Repository,
    name: string,
    description: string,
    private_: boolean,
    account: Account,
    org: IAPIOrganization | null
  ): Promise<Repository> {
    return this.appStore._publishRepository(
      repository,
      name,
      description,
      private_,
      account,
      org
    )
  }

  /**
   * Post the given error. This will send the error through the standard error
   * handler machinery.
   */
  public async postError(error: Error): Promise<void> {
    let currentError: Error | null = error
    for (let i = this.errorHandlers.length - 1; i >= 0; i--) {
      const handler = this.errorHandlers[i]
      currentError = await handler(currentError, this)

      if (!currentError) {
        break
      }
    }

    if (currentError) {
      fatalError(
        `Unhandled error ${currentError}. This shouldn't happen! All errors should be handled, even if it's just by the default handler.`
      )
    }
  }

  /**
   * Post the given error. Note that this bypasses the standard error handler
   * machinery. You probably don't want that. See `Dispatcher.postError`
   * instead.
   */
  public presentError(error: Error): Promise<void> {
    return this.appStore._pushError(error)
  }

  /** Clear the given error. */
  public clearError(error: Error): Promise<void> {
    return this.appStore._clearError(error)
  }

  /**
   * Clone a missing repository to the previous path, and update it's
   * state in the repository list if the clone completes without error.
   */
  public cloneAgain(url: string, path: string): Promise<void> {
    return this.appStore._cloneAgain(url, path)
  }

  /** Clone the repository to the path. */
  public async clone(
    url: string,
    path: string,
    options?: { branch?: string }
  ): Promise<Repository | null> {
    return this.appStore._completeOpenInDesktop(async () => {
      const { promise, repository } = this.appStore._clone(url, path, options)
      await this.selectRepository(repository)
      const success = await promise
      // TODO: this exit condition is not great, bob
      if (!success) {
        return null
      }

      const addedRepositories = await this.addRepositories([path])
      const addedRepository = addedRepositories[0]
      await this.selectRepository(addedRepository)

      return addedRepository
    })
  }

  /** Rename the branch to a new name. */
  public renameBranch(
    repository: Repository,
    branch: Branch,
    newName: string
  ): Promise<void> {
    return this.appStore._renameBranch(repository, branch, newName)
  }

  /**
   * Delete the branch. This will delete both the local branch and the remote
   * branch, and then check out the default branch.
   */
  public deleteBranch(
    repository: Repository,
    branch: Branch,
    includeRemote: boolean
  ): Promise<void> {
    return this.appStore._deleteBranch(repository, branch, includeRemote)
  }

  /** Discard the changes to the given files. */
  public discardChanges(
    repository: Repository,
    files: ReadonlyArray<WorkingDirectoryFileChange>
  ): Promise<void> {
    return this.appStore._discardChanges(repository, files)
  }

  /** Undo the given commit. */
  public undoCommit(repository: Repository, commit: Commit): Promise<void> {
    return this.appStore._undoCommit(repository, commit)
  }

  /** Revert the commit with the given SHA */
  public revertCommit(repository: Repository, commit: Commit): Promise<void> {
    return this.appStore._revertCommit(repository, commit)
  }

  /**
   * Set the width of the repository sidebar to the given
   * value. This affects the changes and history sidebar
   * as well as the first toolbar section which contains
   * repo selection on all platforms and repo selection and
   * app menu on Windows.
   */
  public setSidebarWidth(width: number): Promise<void> {
    return this.appStore._setSidebarWidth(width)
  }

  /**
   * Set the update banner's visibility
   */
  public setUpdateBannerVisibility(isVisible: boolean) {
    return this.appStore._setUpdateBannerVisibility(isVisible)
  }

  /**
   * Set the banner state for the application
   */
  public setBanner(state: Banner) {
    return this.appStore._setBanner(state)
  }

  /**
   * Close the current banner, if found.
   *
   * @param bannerType only close the banner if it matches this `BannerType`
   */
  public clearBanner(bannerType?: BannerType) {
    return this.appStore._clearBanner(bannerType)
  }

  /**
   * Set the divering branch notification banner's visibility
   */
  public setDivergingBranchBannerVisibility(
    repository: Repository,
    isVisible: boolean
  ) {
    return this.appStore._setDivergingBranchBannerVisibility(
      repository,
      isVisible
    )
  }

  /**
   * Reset the width of the repository sidebar to its default
   * value. This affects the changes and history sidebar
   * as well as the first toolbar section which contains
   * repo selection on all platforms and repo selection and
   * app menu on Windows.
   */
  public resetSidebarWidth(): Promise<void> {
    return this.appStore._resetSidebarWidth()
  }

  /**
   * Set the width of the commit summary column in the
   * history view to the given value.
   */
  public setCommitSummaryWidth(width: number): Promise<void> {
    return this.appStore._setCommitSummaryWidth(width)
  }

  /**
   * Reset the width of the commit summary column in the
   * history view to its default value.
   */
  public resetCommitSummaryWidth(): Promise<void> {
    return this.appStore._resetCommitSummaryWidth()
  }

  /** Update the repository's issues from GitHub. */
  public refreshIssues(repository: GitHubRepository): Promise<void> {
    return this.appStore._refreshIssues(repository)
  }

  /** End the Welcome flow. */
  public endWelcomeFlow(): Promise<void> {
    return this.appStore._endWelcomeFlow()
  }

  /** Set the commit message input's focus. */
  public setCommitMessageFocus(focus: boolean) {
    this.appStore._setCommitMessageFocus(focus)
  }

  /**
   * Set the commit summary and description for a work-in-progress
   * commit in the changes view for a particular repository.
   */
  public setCommitMessage(
    repository: Repository,
    message: ICommitMessage
  ): Promise<void> {
    return this.appStore._setCommitMessage(repository, message)
  }

  /** Add the account to the app. */
  public addAccount(account: Account): Promise<void> {
    return this.appStore._addAccount(account)
  }

  /** Remove the given account from the app. */
  public removeAccount(account: Account): Promise<void> {
    return this.appStore._removeAccount(account)
  }

  /**
   * Ask the dispatcher to apply a transformation function to the current
   * state of the application menu.
   *
   * Since the dispatcher is asynchronous it's possible for components
   * utilizing the menu state to have an out-of-date view of the state
   * of the app menu which is why they're not allowed to transform it
   * directly.
   *
   * To work around potential race conditions consumers instead pass a
   * delegate which receives the updated application menu and allows
   * them to perform the necessary state transitions. The AppMenu instance
   * is itself immutable but does offer transformation methods and in
   * order for the state to be properly updated the delegate _must_ return
   * the latest transformed instance of the AppMenu.
   */
  public setAppMenuState(update: (appMenu: AppMenu) => AppMenu): Promise<void> {
    return this.appStore._setAppMenuState(update)
  }

  /**
   * Tell the main process to execute (i.e. simulate a click of) the given menu item.
   */
  public executeMenuItem(item: ExecutableMenuItem): Promise<void> {
    executeMenuItem(item)
    return Promise.resolve()
  }

  /**
   * Set whether or not to to add a highlight class to the app menu toolbar icon.
   * Used to highlight the button when the Alt key is pressed.
   *
   * Only applicable on non-macOS platforms.
   */
  public setAccessKeyHighlightState(highlight: boolean): Promise<void> {
    return this.appStore._setAccessKeyHighlightState(highlight)
  }

  /** Merge the named branch into the current branch. */
  public mergeBranch(
    repository: Repository,
    branch: string,
    mergeStatus: MergeResult | null
  ): Promise<void> {
    return this.appStore._mergeBranch(repository, branch, mergeStatus)
  }

  /**
   * Update the per-repository list of branches that can be force-pushed
   * after a rebase is completed.
   */
  private addRebasedBranchToForcePushList = (
    repository: Repository,
    tipWithBranch: IValidBranch,
    beforeRebaseSha: string
  ) => {
    // if the commit id of the branch is unchanged, it can be excluded from
    // this list
    if (tipWithBranch.branch.tip.sha === beforeRebaseSha) {
      return
    }

    const currentState = this.repositoryStateManager.get(repository)
    const { rebasedBranches } = currentState.branchesState

    const updatedMap = new Map<string, string>(rebasedBranches)
    updatedMap.set(
      tipWithBranch.branch.nameWithoutRemote,
      tipWithBranch.branch.tip.sha
    )

    this.repositoryStateManager.updateBranchesState(repository, () => ({
      rebasedBranches: updatedMap,
    }))
  }

  private dropCurrentBranchFromForcePushList = (repository: Repository) => {
    const currentState = this.repositoryStateManager.get(repository)
    const { rebasedBranches, tip } = currentState.branchesState

    if (tip.kind !== TipState.Valid) {
      return
    }

    const updatedMap = new Map<string, string>(rebasedBranches)
    updatedMap.delete(tip.branch.nameWithoutRemote)

    this.repositoryStateManager.updateBranchesState(repository, () => ({
      rebasedBranches: updatedMap,
    }))
  }

  /**
   * Update the rebase state to indicate the user has resolved conflicts in the
   * current repository.
   */
  public setConflictsResolved(repository: Repository) {
    return this.appStore._setConflictsResolved(repository)
  }

  /**
   * Initialize the progress in application state based on the known commits
   * that will be applied in the rebase.
   *
   * @param commits the list of commits that exist on the target branch which do
   *                not exist on the base branch
   */
  public initializeRebaseProgress(
    repository: Repository,
    commits: ReadonlyArray<CommitOneLine>
  ) {
    return this.appStore._initializeRebaseProgress(repository, commits)
  }

  /**
   * Update the rebase progress in application state by querying the Git
   * repository state.
   */
  public setRebaseProgressFromState(repository: Repository) {
    return this.appStore._setRebaseProgressFromState(repository)
  }

  /**
   * Move the rebase flow to a new state.
   */
  public setRebaseFlowStep(
    repository: Repository,
    step: RebaseFlowStep
  ): Promise<void> {
    return this.appStore._setRebaseFlowStep(repository, step)
  }

  /** End the rebase flow and cleanup any related app state */
  public endRebaseFlow(repository: Repository) {
    return this.appStore._endRebaseFlow(repository)
  }

  /** Starts a rebase for the given base and target branch */
  public async rebase(
    repository: Repository,
    baseBranch: Branch,
    targetBranch: Branch
  ): Promise<void> {
    const stateBefore = this.repositoryStateManager.get(repository)

    const beforeSha = getTipSha(stateBefore.branchesState.tip)

    log.info(
      `[rebase] starting rebase for ${targetBranch.name} at ${beforeSha}`
    )
    log.info(
      `[rebase] to restore the previous state if this completed rebase is unsatisfactory:`
    )
    log.info(`[rebase] - git checkout ${targetBranch.name}`)
    log.info(`[rebase] - git reset ${beforeSha} --hard`)

    const result = await this.appStore._rebase(
      repository,
      baseBranch,
      targetBranch
    )

    await this.appStore._loadStatus(repository)

    const stateAfter = this.repositoryStateManager.get(repository)
    const { tip } = stateAfter.branchesState
    const afterSha = getTipSha(tip)

    log.info(
      `[rebase] completed rebase - got ${result} and on tip ${afterSha} - kind ${
        tip.kind
      }`
    )

    if (result === RebaseResult.ConflictsEncountered) {
      const { conflictState } = stateAfter.changesState
      if (conflictState === null) {
        log.warn(
          `[rebase] conflict state after rebase is null - unable to continue`
        )
        return
      }

      if (isMergeConflictState(conflictState)) {
        log.warn(
          `[rebase] conflict state after rebase is merge conflicts - unable to continue`
        )
        return
      }

      const conflictsWithBranches: RebaseConflictState = {
        ...conflictState,
        baseBranch: baseBranch.name,
        targetBranch: targetBranch.name,
      }

      this.switchToConflicts(repository, conflictsWithBranches)
    } else if (result === RebaseResult.CompletedWithoutError) {
      if (tip.kind !== TipState.Valid) {
        log.warn(
          `[rebase] tip after completing rebase is ${
            tip.kind
          } but this should be a valid tip if the rebase completed without error`
        )
        return
      }

      await this.completeRebase(
        repository,
        {
          type: BannerType.SuccessfulRebase,
          targetBranch: targetBranch.name,
          baseBranch: baseBranch.name,
        },
        tip,
        beforeSha
      )
    } else if (result === RebaseResult.Error) {
      // we were unable to successfully start the rebase, and an error should
      // be shown through the default error handling infrastructure, so we can
      // just abandon the rebase for now
      this.endRebaseFlow(repository)
    }
  }

  /** Abort the current rebase and refreshes the repository status */
  public async abortRebase(repository: Repository) {
    await this.appStore._abortRebase(repository)
    await this.appStore._loadStatus(repository)
  }

  /**
   * Continue with the rebase after the user has resovled all conflicts with
   * tracked files in the working directory.
   */
  public async continueRebase(
    repository: Repository,
    workingDirectory: WorkingDirectoryStatus,
    conflictsState: RebaseConflictState
  ): Promise<void> {
    const stateBefore = this.repositoryStateManager.get(repository)
    const {
      targetBranch,
      baseBranch,
      originalBranchTip,
      manualResolutions,
    } = conflictsState

    const beforeSha = getTipSha(stateBefore.branchesState.tip)

    log.info(`[continueRebase] continuing rebase for ${beforeSha}`)

    const result = await this.appStore._continueRebase(
      repository,
      workingDirectory,
      manualResolutions
    )
    await this.appStore._loadStatus(repository)

    const stateAfter = this.repositoryStateManager.get(repository)
    const { tip } = stateAfter.branchesState
    const afterSha = getTipSha(tip)

    log.info(
      `[continueRebase] completed rebase - got ${result} and on tip ${afterSha} - kind ${
        tip.kind
      }`
    )

    if (result === RebaseResult.ConflictsEncountered) {
      const { conflictState } = stateAfter.changesState
      if (conflictState === null) {
        log.warn(
          `[continueRebase] conflict state after rebase is null - unable to continue`
        )
        return
      }

      if (isMergeConflictState(conflictState)) {
        log.warn(
          `[continueRebase] conflict state after rebase is merge conflicts - unable to continue`
        )
        return
      }

      // ensure branches are persisted when transitioning back to conflicts
      const conflictsWithBranches: RebaseConflictState = {
        ...conflictState,
        baseBranch,
        targetBranch,
      }

      this.switchToConflicts(repository, conflictsWithBranches)
    } else if (result === RebaseResult.CompletedWithoutError) {
      if (tip.kind !== TipState.Valid) {
        log.warn(
          `[continueRebase] tip after completing rebase is ${
            tip.kind
          } but this should be a valid tip if the rebase completed without error`
        )
        return
      }

      await this.completeRebase(
        repository,
        {
          type: BannerType.SuccessfulRebase,
          targetBranch: targetBranch,
          baseBranch: baseBranch,
        },
        tip,
        originalBranchTip
      )
    }
  }

  /** Switch the rebase flow to show the latest conflicts */
  private switchToConflicts = (
    repository: Repository,
    conflictState: RebaseConflictState
  ) => {
    this.setRebaseFlowStep(repository, {
      kind: RebaseStep.ShowConflicts,
      conflictState,
    })
  }

  /** Tidy up the rebase flow after reaching the end */
  private async completeRebase(
    repository: Repository,
    banner: Banner,
    tip: IValidBranch,
    originalBranchTip: string
  ): Promise<void> {
    this.closePopup()

    this.setBanner(banner)

    if (tip.kind === TipState.Valid) {
      this.addRebasedBranchToForcePushList(repository, tip, originalBranchTip)
    }

    this.endRebaseFlow(repository)

    await this.refreshRepository(repository)
  }

  /** aborts an in-flight merge and refreshes the repository's status */
  public async abortMerge(repository: Repository) {
    await this.appStore._abortMerge(repository)
    await this.appStore._loadStatus(repository)
  }

  /**
   * commits an in-flight merge and shows a banner if successful
   *
   * @param repository
   * @param workingDirectory
   * @param successfulMergeBannerState information for banner to be displayed if merge is successful
   */
  public async finishConflictedMerge(
    repository: Repository,
    workingDirectory: WorkingDirectoryStatus,
    successfulMergeBanner: Banner
  ) {
    // get manual resolutions in case there are manual conflicts
    const repositoryState = this.repositoryStateManager.get(repository)
    const { conflictState } = repositoryState.changesState
    if (conflictState === null) {
      // if this doesn't exist, something is very wrong and we shouldn't proceed 😢
      log.error(
        'Conflict state missing during finishConflictedMerge. No merge will be committed.'
      )
      return
    }
    const result = await this.appStore._finishConflictedMerge(
      repository,
      workingDirectory,
      conflictState.manualResolutions
    )
    if (result !== undefined) {
      this.setBanner(successfulMergeBanner)
    }
  }

  /** Record the given launch stats. */
  public recordLaunchStats(stats: ILaunchStats): Promise<void> {
    return this.appStore._recordLaunchStats(stats)
  }

  /** Report any stats if needed. */
  public reportStats(): Promise<void> {
    return this.appStore._reportStats()
  }

  /** Changes the URL for the remote that matches the given name  */
  public setRemoteURL(
    repository: Repository,
    name: string,
    url: string
  ): Promise<void> {
    return this.appStore._setRemoteURL(repository, name, url)
  }

  /** Open the URL in a browser */
  public openInBrowser(url: string): Promise<boolean> {
    return this.appStore._openInBrowser(url)
  }

  /** Add the pattern to the repository's gitignore. */
  public appendIgnoreRule(
    repository: Repository,
    pattern: string | string[]
  ): Promise<void> {
    return this.appStore._appendIgnoreRule(repository, pattern)
  }

  /** Opens a Git-enabled terminal setting the working directory to the repository path */
  public async openShell(
    path: string,
    ignoreWarning: boolean = false
  ): Promise<void> {
    const gitFound = await isGitOnPath()
    if (gitFound || ignoreWarning) {
      this.appStore._openShell(path)
    } else {
      this.appStore._showPopup({
        type: PopupType.InstallGit,
        path,
      })
    }
  }

  /**
   * Opens a path in the external editor selected by the user.
   */
  public async openInExternalEditor(fullPath: string): Promise<void> {
    return this.appStore._openInExternalEditor(fullPath)
  }

  /**
   * Persist the given content to the repository's root .gitignore.
   *
   * If the repository root doesn't contain a .gitignore file one
   * will be created, otherwise the current file will be overwritten.
   */
  public saveGitIgnore(repository: Repository, text: string): Promise<void> {
    return this.appStore._saveGitIgnore(repository, text)
  }

  /** Set whether the user has opted out of stats reporting. */
  public setStatsOptOut(
    optOut: boolean,
    userViewedPrompt: boolean
  ): Promise<void> {
    return this.appStore.setStatsOptOut(optOut, userViewedPrompt)
  }

  public markUsageStatsNoteSeen() {
    this.appStore.markUsageStatsNoteSeen()
  }

  /**
   * Clear any in-flight sign in state and return to the
   * initial (no sign-in) state.
   */
  public resetSignInState(): Promise<void> {
    return this.appStore._resetSignInState()
  }

  /**
   * Initiate a sign in flow for github.com. This will put the store
   * in the Authentication step ready to receive user credentials.
   */
  public beginDotComSignIn(): Promise<void> {
    return this.appStore._beginDotComSignIn()
  }

  /**
   * Initiate a sign in flow for a GitHub Enterprise instance. This will
   * put the store in the EndpointEntry step ready to receive the url
   * to the enterprise instance.
   */
  public beginEnterpriseSignIn(): Promise<void> {
    return this.appStore._beginEnterpriseSignIn()
  }

  /**
   * Attempt to advance from the EndpointEntry step with the given endpoint
   * url. This method must only be called when the store is in the authentication
   * step or an error will be thrown.
   *
   * The provided endpoint url will be validated for syntactic correctness as
   * well as connectivity before the promise resolves. If the endpoint url is
   * invalid or the host can't be reached the promise will be rejected and the
   * sign in state updated with an error to be presented to the user.
   *
   * If validation is successful the store will advance to the authentication
   * step.
   */
  public setSignInEndpoint(url: string): Promise<void> {
    return this.appStore._setSignInEndpoint(url)
  }

  /**
   * Attempt to advance from the authentication step using a username
   * and password. This method must only be called when the store is
   * in the authentication step or an error will be thrown. If the
   * provided credentials are valid the store will either advance to
   * the Success step or to the TwoFactorAuthentication step if the
   * user has enabled two factor authentication.
   *
   * If an error occurs during sign in (such as invalid credentials)
   * the authentication state will be updated with that error so that
   * the responsible component can present it to the user.
   */
  public setSignInCredentials(
    username: string,
    password: string
  ): Promise<void> {
    return this.appStore._setSignInCredentials(username, password)
  }

  /**
   * Initiate an OAuth sign in using the system configured browser.
   * This method must only be called when the store is in the authentication
   * step or an error will be thrown.
   *
   * The promise returned will only resolve once the user has successfully
   * authenticated. If the user terminates the sign-in process by closing
   * their browser before the protocol handler is invoked, by denying the
   * protocol handler to execute or by providing the wrong credentials
   * this promise will never complete.
   */
  public requestBrowserAuthentication(): Promise<void> {
    return this.appStore._requestBrowserAuthentication()
  }

  /**
   * Attempt to complete the sign in flow with the given OTP token.\
   * This method must only be called when the store is in the
   * TwoFactorAuthentication step or an error will be thrown.
   *
   * If the provided token is valid the store will advance to
   * the Success step.
   *
   * If an error occurs during sign in (such as invalid credentials)
   * the authentication state will be updated with that error so that
   * the responsible component can present it to the user.
   */
  public setSignInOTP(otp: string): Promise<void> {
    return this.appStore._setSignInOTP(otp)
  }

  /**
   * Launch a sign in dialog for authenticating a user with
   * GitHub.com.
   */
  public async showDotComSignInDialog(): Promise<void> {
    await this.appStore._beginDotComSignIn()
    await this.appStore._showPopup({ type: PopupType.SignIn })
  }

  /**
   * Launch a sign in dialog for authenticating a user with
   * a GitHub Enterprise instance.
   */
  public async showEnterpriseSignInDialog(): Promise<void> {
    await this.appStore._beginEnterpriseSignIn()
    await this.appStore._showPopup({ type: PopupType.SignIn })
  }

  /**
   * Register a new error handler.
   *
   * Error handlers are called in order starting with the most recently
   * registered handler. The error which the returned {Promise} resolves to is
   * passed to the next handler, etc. If the handler's {Promise} resolves to
   * null, error propagation is halted.
   */
  public registerErrorHandler(handler: ErrorHandler): Disposable {
    this.errorHandlers.push(handler)

    return new Disposable(() => {
      const i = this.errorHandlers.indexOf(handler)
      if (i >= 0) {
        this.errorHandlers.splice(i, 1)
      }
    })
  }

  /**
   * Update the location of an existing repository and clear the missing flag.
   */
  public async relocateRepository(repository: Repository): Promise<void> {
    const directories = remote.dialog.showOpenDialog({
      properties: ['openDirectory'],
    })

    if (directories && directories.length > 0) {
      const newPath = directories[0]
      await this.updateRepositoryPath(repository, newPath)
    }
  }

  /** Update the repository's path. */
  private async updateRepositoryPath(
    repository: Repository,
    path: string
  ): Promise<void> {
    await this.appStore._updateRepositoryPath(repository, path)
  }

  public async setAppFocusState(isFocused: boolean): Promise<void> {
    await this.appStore._setAppFocusState(isFocused)

    if (isFocused) {
      this.commitStatusStore.startBackgroundRefresh()
    } else {
      this.commitStatusStore.stopBackgroundRefresh()
    }
  }

  public async dispatchURLAction(action: URLActionType): Promise<void> {
    switch (action.name) {
      case 'oauth':
        try {
          log.info(`[Dispatcher] requesting authenticated user`)
          const user = await requestAuthenticatedUser(action.code, action.state)
          if (user) {
            resolveOAuthRequest(user)
          } else if (user === null) {
            rejectOAuthRequest(new Error('Unable to fetch authenticated user.'))
          }
        } catch (e) {
          rejectOAuthRequest(e)
        }

        if (__DARWIN__) {
          // workaround for user reports that the application doesn't receive focus
          // after completing the OAuth signin in the browser
          const window = remote.getCurrentWindow()
          if (!window.isFocused()) {
            log.info(
              `refocusing the main window after the OAuth flow is completed`
            )
            window.focus()
          }
        }
        break

      case 'open-repository-from-url':
        const { url } = action
        const repository = await this.openOrCloneRepository(url)
        if (repository) {
          await this.handleCloneInDesktopOptions(repository, action)
        } else {
          log.warn(
            `Open Repository from URL failed, did not find or clone repository: ${url} - payload: ${JSON.stringify(
              action
            )}`
          )
        }
        break

      case 'open-repository-from-path':
        // user may accidentally provide a folder within the repository
        // this ensures we use the repository root, if it is actually a repository
        // otherwise we consider it an untracked repository
        const path = (await validatedRepositoryPath(action.path)) || action.path
        const state = this.appStore.getState()
        let existingRepository = matchExistingRepository(
          state.repositories,
          path
        )

        // in case this is valid git repository, there is no need to ask
        // user for confirmation and it can be added automatically
        if (existingRepository == null) {
          const isRepository = await isGitRepository(path)
          if (isRepository) {
            const addedRepositories = await this.addRepositories([path])
            existingRepository = addedRepositories[0]
          }
        }

        if (existingRepository) {
          await this.selectRepository(existingRepository)
          this.statsStore.recordAddExistingRepository()
        } else {
          await this.showPopup({
            type: PopupType.AddRepository,
            path,
          })
        }
        break

      default:
        const unknownAction: IUnknownAction = action
        log.warn(
          `Unknown URL action: ${
            unknownAction.name
          } - payload: ${JSON.stringify(unknownAction)}`
        )
    }
  }

  /**
   * Sets the user's preference so that confirmation to remove repo is not asked
   */
  public setConfirmRepoRemovalSetting(value: boolean): Promise<void> {
    return this.appStore._setConfirmRepositoryRemovalSetting(value)
  }

  /**
   * Sets the user's preference so that confirmation to discard changes is not asked
   */
  public setConfirmDiscardChangesSetting(value: boolean): Promise<void> {
    return this.appStore._setConfirmDiscardChangesSetting(value)
  }

  /**
   * Sets the user's preference for an external program to open repositories in.
   */
  public setExternalEditor(editor: ExternalEditor): Promise<void> {
    return this.appStore._setExternalEditor(editor)
  }

  /**
   * Sets the user's preferred shell.
   */
  public setShell(shell: Shell): Promise<void> {
    return this.appStore._setShell(shell)
  }

  private async handleCloneInDesktopOptions(
    repository: Repository,
    action: IOpenRepositoryFromURLAction
  ): Promise<void> {
    const { filepath, pr, branch } = action

    if (pr != null && branch != null) {
      // we need to refetch for a forked PR and check that out
      await this.fetchRefspec(repository, `pull/${pr}/head:${branch}`)
    }

    // ensure a fresh clone repository has it's in-memory state
    // up-to-date before performing the "Clone in Desktop" steps
    await this.appStore._refreshRepository(repository)

    const state = this.repositoryStateManager.get(repository)

    if (pr == null && branch != null) {
      const branches = state.branchesState.allBranches

      // I don't want to invoke Git functionality from the dispatcher, which
      // would help by using getDefaultRemote here to get the definitive ref,
      // so this falls back to finding any remote branch matching the name
      // received from the "Clone in Desktop" action
      const localBranch =
        branches.find(b => b.upstreamWithoutRemote === branch) || null

      if (localBranch == null) {
        await this.fetch(repository, FetchType.BackgroundTask)
      }
    }

    if (branch != null) {
      let shouldCheckoutBranch = true

      const { tip } = state.branchesState

      if (tip.kind === TipState.Valid) {
        shouldCheckoutBranch = tip.branch.nameWithoutRemote !== branch
      }

      if (shouldCheckoutBranch) {
        await this.checkoutBranch(repository, branch)
      }
    }

    if (filepath != null) {
      const fullPath = Path.join(repository.path, filepath)
      // because Windows uses different path separators here
      const normalized = Path.normalize(fullPath)
      shell.showItemInFolder(normalized)
    }
  }

  private async openOrCloneRepository(url: string): Promise<Repository | null> {
    const state = this.appStore.getState()
    const repositories = state.repositories
    const existingRepository = repositories.find(r => {
      if (r instanceof Repository) {
        const gitHubRepository = r.gitHubRepository
        if (!gitHubRepository) {
          return false
        }
        return urlMatchesCloneURL(url, gitHubRepository)
      } else {
        return false
      }
    })

    if (existingRepository) {
      return await this.selectRepository(existingRepository)
    }

    return this.appStore._startOpenInDesktop(() => {
      this.changeCloneRepositoriesTab(CloneRepositoryTab.Generic)
      this.showPopup({
        type: PopupType.CloneRepository,
        initialURL: url,
      })
    })
  }

  /**
   * Install the CLI tool.
   *
   * This is used only on macOS.
   */
  public async installCLI() {
    try {
      await installCLI()

      this.showPopup({ type: PopupType.CLIInstalled })
    } catch (e) {
      log.error('Error installing CLI', e)

      this.postError(e)
    }
  }

  /** Prompt the user to authenticate for a generic git server. */
  public promptForGenericGitAuthentication(
    repository: Repository | CloningRepository,
    retry: RetryAction
  ): Promise<void> {
    return this.appStore.promptForGenericGitAuthentication(repository, retry)
  }

  /** Save the generic git credentials. */
  public async saveGenericGitCredentials(
    hostname: string,
    username: string,
    password: string
  ): Promise<void> {
    log.info(`storing generic credentials for '${hostname}' and '${username}'`)
    setGenericUsername(hostname, username)

    try {
      await setGenericPassword(hostname, username, password)
    } catch (e) {
      log.error(
        `Error saving generic git credentials: ${username}@${hostname}`,
        e
      )

      this.postError(e)
    }
  }

  /** Perform the given retry action. */
  public async performRetry(retryAction: RetryAction): Promise<void> {
    switch (retryAction.type) {
      case RetryActionType.Push:
        return this.push(retryAction.repository)

      case RetryActionType.Pull:
        return this.pull(retryAction.repository)

      case RetryActionType.Fetch:
        return this.fetch(retryAction.repository, FetchType.UserInitiatedTask)

      case RetryActionType.Clone:
        await this.clone(retryAction.url, retryAction.path, retryAction.options)
        break

      case RetryActionType.Checkout:
        await this.checkoutBranch(retryAction.repository, retryAction.branch)
        break

      default:
        return assertNever(retryAction, `Unknown retry action: ${retryAction}`)
    }
  }

  /** Change the selected image diff type. */
  public changeImageDiffType(type: ImageDiffType): Promise<void> {
    return this.appStore._changeImageDiffType(type)
  }

  /** Install the global Git LFS filters. */
  public installGlobalLFSFilters(force: boolean): Promise<void> {
    return this.appStore._installGlobalLFSFilters(force)
  }

  /** Install the LFS filters */
  public installLFSHooks(
    repositories: ReadonlyArray<Repository>
  ): Promise<void> {
    return this.appStore._installLFSHooks(repositories)
  }

  /** Change the selected Clone Repository tab. */
  public changeCloneRepositoriesTab(tab: CloneRepositoryTab): Promise<void> {
    return this.appStore._changeCloneRepositoriesTab(tab)
  }

  /**
   * Request a refresh of the list of repositories that
   * the provided account has explicit permissions to access.
   * See ApiRepositoriesStore for more details.
   */
  public refreshApiRepositories(account: Account) {
    return this.appStore._refreshApiRepositories(account)
  }

  /** Open the merge tool for the given file. */
  public openMergeTool(repository: Repository, path: string): Promise<void> {
    return this.appStore._openMergeTool(repository, path)
  }

  /** Change the selected Branches foldout tab. */
  public changeBranchesTab(tab: BranchesTab): Promise<void> {
    return this.appStore._changeBranchesTab(tab)
  }

  /**
   * Open the Create Pull Request page on GitHub after verifying ahead/behind.
   *
   * Note that this method will present the user with a dialog in case the
   * current branch in the repository is ahead or behind the remote.
   * The dialog lets the user choose whether get in sync with the remote
   * or open the PR anyway. This is distinct from the
   * openCreatePullRequestInBrowser method which immediately opens the
   * create pull request page without showing a dialog.
   */
  public createPullRequest(repository: Repository): Promise<void> {
    return this.appStore._createPullRequest(repository)
  }

  /**
   * Show the current pull request on github.com
   */
  public showPullRequest(repository: Repository): Promise<void> {
    return this.appStore._showPullRequest(repository)
  }

  /**
   * Immediately open the Create Pull Request page on GitHub.
   *
   * See the createPullRequest method for more details.
   */
  public openCreatePullRequestInBrowser(
    repository: Repository,
    branch: Branch
  ): Promise<void> {
    return this.appStore._openCreatePullRequestInBrowser(repository, branch)
  }

  /**
   * Update the existing `upstream` remote to point to the repository's parent.
   */
  public updateExistingUpstreamRemote(repository: Repository): Promise<void> {
    return this.appStore._updateExistingUpstreamRemote(repository)
  }

  /** Ignore the existing `upstream` remote. */
  public ignoreExistingUpstreamRemote(repository: Repository): Promise<void> {
    return this.appStore._ignoreExistingUpstreamRemote(repository)
  }

  /** Checks out a PR whose ref exists locally or in a forked repo. */
  public async checkoutPullRequest(
    repository: Repository,
    pullRequest: PullRequest
  ): Promise<void> {
    return this.appStore._checkoutPullRequest(repository, pullRequest)
  }

  /**
   * Set whether the user has chosen to hide or show the
   * co-authors field in the commit message component
   *
   * @param repository Co-author settings are per-repository
   */
  public setShowCoAuthoredBy(
    repository: Repository,
    showCoAuthoredBy: boolean
  ) {
    return this.appStore._setShowCoAuthoredBy(repository, showCoAuthoredBy)
  }

  /**
   * Update the per-repository co-authors list
   *
   * @param repository Co-author settings are per-repository
   * @param coAuthors  Zero or more authors
   */
  public setCoAuthors(
    repository: Repository,
    coAuthors: ReadonlyArray<IAuthor>
  ) {
    return this.appStore._setCoAuthors(repository, coAuthors)
  }

  /**
   * Initialze the compare state for the current repository.
   */
  public initializeCompare(
    repository: Repository,
    initialAction?: CompareAction
  ) {
    return this.appStore._initializeCompare(repository, initialAction)
  }

  /**
   * Update the compare state for the current repository
   */
  public executeCompare(repository: Repository, action: CompareAction) {
    return this.appStore._executeCompare(repository, action)
  }

  /** Update the compare form state for the current repository */
  public updateCompareForm<K extends keyof ICompareFormUpdate>(
    repository: Repository,
    newState: Pick<ICompareFormUpdate, K>
  ) {
    return this.appStore._updateCompareForm(repository, newState)
  }

  public resolveCurrentEditor() {
    return this.appStore._resolveCurrentEditor()
  }

  /**
   *  update the manual resolution method for a file
   */
  public updateManualConflictResolution(
    repository: Repository,
    path: string,
    manualResolution: ManualConflictResolution | null
  ) {
    return this.appStore._updateManualConflictResolution(
      repository,
      path,
      manualResolution
    )
  }

  public async confirmOrForcePush(repository: Repository) {
    const { askForConfirmationOnForcePush } = this.appStore.getState()

    const { branchesState } = this.repositoryStateManager.get(repository)
    const { tip } = branchesState

    if (tip.kind !== TipState.Valid) {
      log.warn(`Could not find a branch to perform force push`)
      return
    }

    const { upstream } = tip.branch

    if (upstream === null) {
      log.warn(`Could not find an upstream branch which will be pushed`)
      return
    }

    if (askForConfirmationOnForcePush) {
      this.showPopup({
        type: PopupType.ConfirmForcePush,
        repository,
        upstreamBranch: upstream,
      })
    } else {
      await this.performForcePush(repository)
    }
  }

  public async performForcePush(repository: Repository) {
    await this.pushWithOptions(repository, {
      forceWithLease: true,
    })

    await this.appStore._loadStatus(repository)
  }

  public setConfirmForcePushSetting(value: boolean) {
    return this.appStore._setConfirmForcePushSetting(value)
  }

  /**
   * Updates the application state to indicate a conflict is in-progress
   * as a result of a pull and increments the relevant metric.
   */
  public mergeConflictDetectedFromPull() {
    return this.statsStore.recordMergeConflictFromPull()
  }

  /**
   * Updates the application state to indicate a conflict is in-progress
   * as a result of a merge and increments the relevant metric.
   */
  public mergeConflictDetectedFromExplicitMerge() {
    return this.statsStore.recordMergeConflictFromExplicitMerge()
  }

  /**
   * Increments the `mergeIntoCurrentBranchMenuCount` metric
   */
  public recordMenuInitiatedMerge() {
    return this.statsStore.recordMenuInitiatedMerge()
  }

  /**
   * Increments the `rebaseIntoCurrentBranchMenuCount` metric
   */
  public recordMenuInitiatedRebase() {
    return this.statsStore.recordMenuInitiatedRebase()
  }

  /**
   * Increments the `updateFromDefaultBranchMenuCount` metric
   */
  public recordMenuInitiatedUpdate() {
    return this.statsStore.recordMenuInitiatedUpdate()
  }

  /**
   * Increments the `mergesInitiatedFromComparison` metric
   */
  public recordCompareInitiatedMerge() {
    return this.statsStore.recordCompareInitiatedMerge()
  }

  /**
   * Set the application-wide theme
   */
  public setSelectedTheme(theme: ApplicationTheme) {
    return this.appStore._setSelectedTheme(theme)
  }

  /**
   * Set the automatically switch application-wide theme
   */
  public onAutomaticallySwitchThemeChanged(theme: boolean) {
    return this.appStore._setAutomaticallySwitchTheme(theme)
  }

  /**
   * Increments either the `repoWithIndicatorClicked` or
   * the `repoWithoutIndicatorClicked` metric
   */
  public recordRepoClicked(repoHasIndicator: boolean) {
    return this.statsStore.recordRepoClicked(repoHasIndicator)
  }

  /** The number of times the user dismisses the diverged branch notification
   * Increments the `divergingBranchBannerDismissal` metric
   */
  public recordDivergingBranchBannerDismissal() {
    return this.statsStore.recordDivergingBranchBannerDismissal()
  }

  /**
   * Increments the `divergingBranchBannerInitiatedCompare` metric
   */
  public recordDivergingBranchBannerInitiatedCompare() {
    return this.statsStore.recordDivergingBranchBannerInitiatedCompare()
  }

  /**
   * Increments the `divergingBranchBannerInfluencedMerge` metric
   */
  public recordDivergingBranchBannerInfluencedMerge() {
    return this.statsStore.recordDivergingBranchBannerInfluencedMerge()
  }

  /**
   * Increments the `divergingBranchBannerInitatedMerge` metric
   */
  public recordDivergingBranchBannerInitatedMerge() {
    return this.statsStore.recordDivergingBranchBannerInitatedMerge()
  }

  /**
   * Increments the `createPullRequestCount` metric
   */
  public recordCreatePullRequest() {
    return this.statsStore.recordCreatePullRequest()
  }

  public recordWelcomeWizardInitiated() {
    return this.statsStore.recordWelcomeWizardInitiated()
  }

  public recordCreateRepository() {
    this.statsStore.recordCreateRepository()
  }

  public recordAddExistingRepository() {
    this.statsStore.recordAddExistingRepository()
  }

  /**
   * Increments the `mergeConflictsDialogDismissalCount` metric
   */
  public recordMergeConflictsDialogDismissal() {
    this.statsStore.recordMergeConflictsDialogDismissal()
  }

  /**
   * Increments the `mergeConflictsDialogReopenedCount` metric
   */
  public recordMergeConflictsDialogReopened() {
    this.statsStore.recordMergeConflictsDialogReopened()
  }

  /**
   * Increments the `anyConflictsLeftOnMergeConflictsDialogDismissalCount` metric
   */
  public recordAnyConflictsLeftOnMergeConflictsDialogDismissal() {
    this.statsStore.recordAnyConflictsLeftOnMergeConflictsDialogDismissal()
  }

  /**
   * Increments the `guidedConflictedMergeCompletionCount` metric
   */
  public recordGuidedConflictedMergeCompletion() {
    this.statsStore.recordGuidedConflictedMergeCompletion()
  }

  /**
   * Increments the `unguidedConflictedMergeCompletionCount` metric
   */
  public recordUnguidedConflictedMergeCompletion() {
    this.statsStore.recordUnguidedConflictedMergeCompletion()
  }

  // TODO: more rebase-related actions

  /**
   * Increments the `rebaseConflictsDialogDismissalCount` metric
   */
  public recordRebaseConflictsDialogDismissal() {
    this.statsStore.recordRebaseConflictsDialogDismissal()
  }

  /**
   * Increments the `rebaseConflictsDialogReopenedCount` metric
   */
  public recordRebaseConflictsDialogReopened() {
    this.statsStore.recordRebaseConflictsDialogReopened()
  }

  /** Increments the `errorWhenSwitchingBranchesWithUncommmittedChanges` metric */
  public recordErrorWhenSwitchingBranchesWithUncommmittedChanges() {
    return this.statsStore.recordErrorWhenSwitchingBranchesWithUncommmittedChanges()
  }

  /**
   * Refresh the list of open pull requests for the given repository.
   */
  public refreshPullRequests(repository: Repository): Promise<void> {
    return this.appStore._refreshPullRequests(repository)
  }

  /**
   * Attempt to retrieve a commit status for a particular
   * ref. If the ref doesn't exist in the cache this function returns null.
   *
   * Useful for component who wish to have a value for the initial render
   * instead of waiting for the subscription to produce an event.
   */
  public tryGetCommitStatus(
    repository: GitHubRepository,
    ref: string
  ): IAPIRefStatus | null {
    return this.commitStatusStore.tryGetStatus(repository, ref)
  }

  /**
   * Subscribe to commit status updates for a particular ref.
   *
   * @param repository The GitHub repository to use when looking up commit status.
   * @param ref        The commit ref (can be a SHA or a Git ref) for which to
   *                   fetch status.
   * @param callback   A callback which will be invoked whenever the
   *                   store updates a commit status for the given ref.
   */
  public subscribeToCommitStatus(
    repository: GitHubRepository,
    ref: string,
    callback: StatusCallBack
  ): IDisposable {
    return this.commitStatusStore.subscribe(repository, ref, callback)
  }

  /** Drops the given stash in the given repository */
  public dropStash(repository: Repository, stashEntry: IStashEntry) {
    return this.appStore._dropStashEntry(repository, stashEntry)
  }

  /** Pop the given stash in the given repository */
  public popStash(repository: Repository, stashEntry: IStashEntry) {
    return this.appStore._popStashEntry(repository, stashEntry)
  }

  /**
   * Set the width of the commit summary column in the
   * history view to the given value.
   */
  public setStashedFilesWidth = (width: number): Promise<void> => {
    return this.appStore._setStashedFilesWidth(width)
  }

  /**
   * Reset the width of the commit summary column in the
   * history view to its default value.
   */
  public resetStashedFilesWidth = (): Promise<void> => {
    return this.appStore._resetStashedFilesWidth()
  }

  /** Hide the diff for stashed changes */
  public hideStashedChanges(repository: Repository) {
    return this.appStore._hideStashedChanges(repository)
  }

  /**
   * Increment the number of times the user has opened their external editor
   * from the suggested next steps view
   */
  public recordSuggestedStepOpenInExternalEditor(): Promise<void> {
    return this.statsStore.recordSuggestedStepOpenInExternalEditor()
  }

  /**
   * Increment the number of times the user has opened their repository in
   * Finder/Explorerfrom the suggested next steps view
   */
  public recordSuggestedStepOpenWorkingDirectory(): Promise<void> {
    return this.statsStore.recordSuggestedStepOpenWorkingDirectory()
  }

  /**
   * Increment the number of times the user has opened their repository on
   * GitHub from the suggested next steps view
   */
  public recordSuggestedStepViewOnGitHub(): Promise<void> {
    return this.statsStore.recordSuggestedStepViewOnGitHub()
  }

  /**
   * Increment the number of times the user has used the publish repository
   * action from the suggested next steps view
   */
  public recordSuggestedStepPublishRepository(): Promise<void> {
    return this.statsStore.recordSuggestedStepPublishRepository()
  }

  /**
   * Increment the number of times the user has used the publish branch
   * action branch from the suggested next steps view
   */
  public recordSuggestedStepPublishBranch(): Promise<void> {
    return this.statsStore.recordSuggestedStepPublishBranch()
  }

  /**
   * Increment the number of times the user has used the Create PR suggestion
   * in the suggested next steps view.
   */
  public recordSuggestedStepCreatePullRequest(): Promise<void> {
    return this.statsStore.recordSuggestedStepCreatePullRequest()
  }

  /**
   * Increment the number of times the user has used the View Stash suggestion
   * in the suggested next steps view.
   */
  public recordSuggestedStepViewStash(): Promise<void> {
    return this.statsStore.recordSuggestedStepViewStash()
  }

  /**
   * Moves unconmitted changes to the branch being checked out
   */
  public async moveChangesToBranchAndCheckout(
    repository: Repository,
    branchToCheckout: string
  ) {
    return this.appStore._moveChangesToBranchAndCheckout(
      repository,
      branchToCheckout
    )
  }

  /** Record when the user takes no action on the stash entry */
  public recordNoActionTakenOnStash(): Promise<void> {
    return this.statsStore.recordNoActionTakenOnStash()
  }

  /** Record when the user views the stash entry */
  public recordStashView(): Promise<void> {
    return this.statsStore.recordStashView()
  }
}<|MERGE_RESOLUTION|>--- conflicted
+++ resolved
@@ -411,11 +411,7 @@
     repository: Repository,
     name: string,
     startPoint: string | null,
-<<<<<<< HEAD
-    uncommittedChangesStrategy: UncommittedChangesStrategy = UncommittedChangesStrategy.AskForConfirmation
-=======
     uncommittedChangesStrategy?: UncommittedChangesStrategy
->>>>>>> 9a1bc7bc
   ): Promise<Repository> {
     return this.appStore._createBranch(
       repository,
