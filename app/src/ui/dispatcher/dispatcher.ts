--- conflicted
+++ resolved
@@ -1702,17 +1702,10 @@
   }
 
   /**
-<<<<<<< HEAD
-   * Open the Explore page at {account_endpoint}/explore
-   */
-  public showDotcomExplore(repository: Repository): Promise<void> {
-    return this.appStore._showDotcomExplore(repository)
-=======
    * Open the Explore page at the GitHub instance of this repository
    */
   public showGitHubExplore(repository: Repository): Promise<void> {
     return this.appStore._showGitHubExplore(repository)
->>>>>>> f3ce77a5
   }
 
   /**
