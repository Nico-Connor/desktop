import * as React from 'react'
import { IStashEntry, StashedChangesLoadStates } from '../../models/stash-entry'
import { FileList } from '../history/file-list'
import { Dispatcher } from '../dispatcher'
import { CommittedFileChange } from '../../models/status'
import { Repository } from '../../models/repository'
import { Diff } from '../diff'
import { IDiff, ImageDiffType } from '../../models/diff'
import { Resizable } from '../resizable'
import { Button } from '../lib/button'
import { ButtonGroup } from '../lib/button-group'
import { Octicon, OcticonSymbol } from '../octicons'

interface IStashDiffViewerProps {
  /** The stash in question. */
  readonly stashEntry: IStashEntry

  /** Currently selected file in the list */
  readonly selectedStashedFile: CommittedFileChange | null

  /** Diff to be displayed */
  readonly stashedFileDiff: IDiff | null
  readonly imageDiffType: ImageDiffType

  /** width to use for the files list pane */
  readonly fileListWidth: number
  readonly repository: Repository
  readonly dispatcher: Dispatcher

  /** Are there any uncommitted changes */
  readonly isWorkingTreeClean: boolean
}

/**
 * Component to display a selected stash's file list and diffs
 *
 * _(Like viewing a selected commit in history but for a stash)_
 */
export class StashDiffViewer extends React.PureComponent<
  IStashDiffViewerProps
> {
  private onSelectedFileChanged = (file: CommittedFileChange) =>
    this.props.dispatcher.selectStashedFile(this.props.repository, file)

  private onResize = (width: number) =>
    this.props.dispatcher.setStashedFilesWidth(width)

  private onReset = () => this.props.dispatcher.resetStashedFilesWidth()

  public render() {
    const {
      stashEntry,
      selectedStashedFile,
      stashedFileDiff,
      repository,
      dispatcher,
      imageDiffType,
      isWorkingTreeClean,
      fileListWidth,
    } = this.props
    const files =
      stashEntry.files.kind === StashedChangesLoadStates.Loaded
        ? stashEntry.files.files
        : new Array<CommittedFileChange>()

    const diffComponent =
      selectedStashedFile !== null && stashedFileDiff !== null ? (
        <Diff
          repository={repository}
          readOnly={true}
          file={selectedStashedFile}
          diff={stashedFileDiff}
          dispatcher={dispatcher}
          imageDiffType={imageDiffType}
        />
      ) : null

    return (
      <section id="stash-diff-viewer">
        <Header
          stashEntry={stashEntry}
          repository={repository}
          dispatcher={dispatcher}
          isWorkingTreeClean={isWorkingTreeClean}
        />
        <div className="content">
          <Resizable
            width={this.props.fileListWidth}
            onResize={this.onResize}
            onReset={this.onReset}
          >
            <FileList
              files={files}
              onSelectedFileChanged={this.onSelectedFileChanged}
              selectedFile={selectedStashedFile}
              availableWidth={fileListWidth}
            />
          </Resizable>
          {diffComponent}
        </div>
      </section>
    )
  }
}

const Header: React.SFC<{
  stashEntry: IStashEntry
  repository: Repository
  dispatcher: Dispatcher
  isWorkingTreeClean: boolean
}> = props => {
<<<<<<< HEAD
  const onDiscardClick = () => {
    props.dispatcher.dropStash(props.repository, props.stashEntry)
  }
  const onRestoreClick = () => {
    props.dispatcher.popStash(props.repository, props.stashEntry)
=======
  const { dispatcher, repository, stashEntry, isWorkingTreeClean } = props

  const onClearClick = () => {
    dispatcher.dropStash(repository, stashEntry)
  }

  const onSubmitClick = () => {
    dispatcher.popStash(repository, stashEntry)
>>>>>>> c035ac6f
  }

  const restoreMessage = isWorkingTreeClean ? (
    <span className="text">
      <strong>Restore</strong> will move your stashed files to the Changes list.
    </span>
  ) : (
    <>
      <Octicon symbol={OcticonSymbol.alert} />
      <span className="text">
        Unable to restore stash when changes are present on your branch.
      </span>
    </>
  )

  return (
    <div className="header">
      <h3>Stashed changes</h3>
<<<<<<< HEAD
      {/*
      this is false because ButtonGroup assumes the submit button
      performs the destructive action. In this case the destructive
      action is performed by the non-submit button so we lie to the
      props to get the correct button ordering
       */}
      <ButtonGroup destructive={false}>
        <Button onClick={onRestoreClick} type="submit">
          Restore
        </Button>
        <Button onClick={onDiscardClick}>Discard</Button>
      </ButtonGroup>
=======
      <div className="row">
        <ButtonGroup destructive={true}>
          <Button
            onClick={onSubmitClick}
            type="submit"
            disabled={!isWorkingTreeClean}
          >
            Restore
          </Button>
          <Button onClick={onClearClick}>Discard</Button>
        </ButtonGroup>
        <div className="explanatory-text">{restoreMessage}</div>
      </div>
>>>>>>> c035ac6f
    </div>
  )
}<|MERGE_RESOLUTION|>--- conflicted
+++ resolved
@@ -109,22 +109,11 @@
   dispatcher: Dispatcher
   isWorkingTreeClean: boolean
 }> = props => {
-<<<<<<< HEAD
   const onDiscardClick = () => {
     props.dispatcher.dropStash(props.repository, props.stashEntry)
   }
   const onRestoreClick = () => {
     props.dispatcher.popStash(props.repository, props.stashEntry)
-=======
-  const { dispatcher, repository, stashEntry, isWorkingTreeClean } = props
-
-  const onClearClick = () => {
-    dispatcher.dropStash(repository, stashEntry)
-  }
-
-  const onSubmitClick = () => {
-    dispatcher.popStash(repository, stashEntry)
->>>>>>> c035ac6f
   }
 
   const restoreMessage = isWorkingTreeClean ? (
@@ -143,7 +132,6 @@
   return (
     <div className="header">
       <h3>Stashed changes</h3>
-<<<<<<< HEAD
       {/*
       this is false because ButtonGroup assumes the submit button
       performs the destructive action. In this case the destructive
@@ -156,21 +144,6 @@
         </Button>
         <Button onClick={onDiscardClick}>Discard</Button>
       </ButtonGroup>
-=======
-      <div className="row">
-        <ButtonGroup destructive={true}>
-          <Button
-            onClick={onSubmitClick}
-            type="submit"
-            disabled={!isWorkingTreeClean}
-          >
-            Restore
-          </Button>
-          <Button onClick={onClearClick}>Discard</Button>
-        </ButtonGroup>
-        <div className="explanatory-text">{restoreMessage}</div>
-      </div>
->>>>>>> c035ac6f
     </div>
   )
 }