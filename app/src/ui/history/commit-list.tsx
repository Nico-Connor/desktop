import * as React from 'react'
import memoize from 'memoize-one'
import { GitHubRepository } from '../../models/github-repository'
import { Commit, CommitOneLine } from '../../models/commit'
import { CommitListItem } from './commit-list-item'
import { List, SelectionSource } from '../lib/list'
import { arrayEquals } from '../../lib/equality'
<<<<<<< HEAD
import { enableCherryPicking } from '../../lib/feature-flag'
=======
import { Popover, PopoverCaretPosition } from '../lib/popover'
import { Button } from '../lib/button'
import { enableCherryPicking } from '../../lib/feature-flag'
import { encodePathAsUrl } from '../../lib/path'
>>>>>>> 537fc312

const RowHeight = 50

interface ICommitListProps {
  /** The GitHub repository associated with this commit (if found) */
  readonly gitHubRepository: GitHubRepository | null

  /** The list of commits SHAs to display, in order. */
  readonly commitSHAs: ReadonlyArray<string>

  /** The commits loaded, keyed by their full SHA. */
  readonly commitLookup: Map<string, Commit>

  /** The SHAs of the selected commits */
  readonly selectedSHAs: ReadonlyArray<string>

  /** The emoji lookup to render images inline */
  readonly emoji: Map<string, string>

  /** The list of known local commits for the current branch */
  readonly localCommitSHAs: ReadonlyArray<string>

  /** The message to display inside the list when no results are displayed */
  readonly emptyListMessage: JSX.Element | string

  /** Callback which fires when a commit has been selected in the list */
  readonly onCommitsSelected: (commits: ReadonlyArray<Commit>) => void

  /** Callback that fires when a scroll event has occurred */
  readonly onScroll: (start: number, end: number) => void

  /** Callback to fire to revert a given commit in the current repository */
  readonly onRevertCommit: ((commit: Commit) => void) | undefined

  /** Callback to fire to open a given commit on GitHub */
  readonly onViewCommitOnGitHub: (sha: string) => void

  /** Callback to fire to open the dialog to create a new tag on the given commit */
  readonly onCreateTag: (targetCommitSha: string) => void

  /** Callback to fire to delete an unpushed tag */
  readonly onDeleteTag: (tagName: string) => void

  /** Callback to fire to cherry picking the commit  */
  readonly onCherryPick: (commits: ReadonlyArray<CommitOneLine>) => void

  /** Callback to fire to when has started being dragged  */
  readonly onDragCommitStart: (commits: ReadonlyArray<CommitOneLine>) => void

  /** Callback to fire to when has started being dragged  */
  readonly onDragCommitEnd: () => void
  /**
   * Optional callback that fires on page scroll in order to allow passing
   * a new scrollTop value up to the parent component for storing.
   */
  readonly onCompareListScrolled?: (scrollTop: number) => void

  /* The scrollTop of the compareList. It is stored to allow for scroll position persistence */
  readonly compareListScrollTop?: number

  /* Whether the repository is local (it has no remotes) */
  readonly isLocalRepository: boolean

  /* Tags that haven't been pushed yet. This is used to show the unpushed indicator */
  readonly tagsToPush: ReadonlyArray<string> | null

  /* Whether or not the user has been introduced to cherry picking feature */
  readonly hasShownCherryPickIntro: boolean

  /** Callback to fire when cherry pick intro popover has been dismissed */
  readonly onDismissCherryPickIntro: () => void
}

/** A component which displays the list of commits. */
export class CommitList extends React.Component<ICommitListProps, {}> {
  private commitsHash = memoize(makeCommitsHash, arrayEquals)
  private getVisibleCommits(): ReadonlyArray<Commit> {
    const commits = new Array<Commit>()
    for (const sha of this.props.commitSHAs) {
      const commitMaybe = this.props.commitLookup.get(sha)
      // this should never be undefined, but just in case
      if (commitMaybe !== undefined) {
        commits.push(commitMaybe)
      }
    }
    return commits
  }

  private renderCommit = (row: number) => {
    const sha = this.props.commitSHAs[row]
    const commit = this.props.commitLookup.get(sha)

    if (commit == null) {
      if (__DEV__) {
        log.warn(
          `[CommitList]: the commit '${sha}' does not exist in the cache`
        )
      }
      return null
    }

    const tagsToPushSet = new Set(this.props.tagsToPush || [])

    const isLocal = this.props.localCommitSHAs.includes(commit.sha)
    const unpushedTags = commit.tags.filter(tagName =>
      tagsToPushSet.has(tagName)
    )

    const showUnpushedIndicator =
      (isLocal || unpushedTags.length > 0) &&
      this.props.isLocalRepository === false

    return (
      <CommitListItem
        key={commit.sha}
        gitHubRepository={this.props.gitHubRepository}
        isLocal={isLocal}
        showUnpushedIndicator={showUnpushedIndicator}
        unpushedIndicatorTitle={this.getUnpushedIndicatorTitle(
          isLocal,
          unpushedTags.length
        )}
        unpushedTags={unpushedTags}
        commit={commit}
        emoji={this.props.emoji}
        onCreateTag={this.props.onCreateTag}
        onDeleteTag={this.props.onDeleteTag}
        onCherryPick={this.props.onCherryPick}
        onRevertCommit={this.props.onRevertCommit}
        onViewCommitOnGitHub={this.props.onViewCommitOnGitHub}
        selectedCommits={this.lookupCommits(this.props.selectedSHAs)}
        onDragStart={this.props.onDragCommitStart}
        onDragEnd={this.props.onDragCommitEnd}
      />
    )
  }

  private getUnpushedIndicatorTitle(
    isLocalCommit: boolean,
    numUnpushedTags: number
  ) {
    if (isLocalCommit) {
      return 'This commit has not been pushed to the remote repository'
    }

    if (numUnpushedTags > 0) {
      return `This commit has ${numUnpushedTags} tag${
        numUnpushedTags > 1 ? 's' : ''
      } to push`
    }

    return undefined
  }

  private onSelectedRangeChanged = (
    start: number,
    end: number,
    source: SelectionSource
  ) => {
    // if user selects a range top down, start < end.
    // if user selects a range down to up, start > end and need to be inverted.
    // .slice is exclusive of last range end, thus + 1
    const rangeStart = start < end ? start : end
    const rangeEnd = start < end ? end + 1 : start + 1
    const commitSHARange = this.props.commitSHAs.slice(rangeStart, rangeEnd)
    const selectedCommits = this.lookupCommits(commitSHARange)
    this.props.onCommitsSelected(selectedCommits)
  }

  // This is required along with onSelectedRangeChanged in the case of a user
  // paging up/down or using arrow keys up/down.
  private onSelectedRowChanged = (row: number) => {
    const sha = this.props.commitSHAs[row]
    const commit = this.props.commitLookup.get(sha)
    if (commit) {
      this.props.onCommitsSelected([commit])
    }
  }

  private lookupCommits(
    commitSHAs: ReadonlyArray<string>
  ): ReadonlyArray<Commit> {
    const commits: Commit[] = []
    commitSHAs.forEach(sha => {
      const commit = this.props.commitLookup.get(sha)
      if (commit === undefined) {
        log.warn(
          '[Commit List] - Unable to lookup commit from sha - This should not happen.'
        )
        return
      }
      commits.push(commit)
    })
    return commits
  }

  private onScroll = (scrollTop: number, clientHeight: number) => {
    const numberOfRows = Math.ceil(clientHeight / RowHeight)
    const top = Math.floor(scrollTop / RowHeight)
    const bottom = top + numberOfRows
    this.props.onScroll(top, bottom)

    // Pass new scroll value so the scroll position will be remembered (if the callback has been supplied).
    if (this.props.onCompareListScrolled != null) {
      this.props.onCompareListScrolled(scrollTop)
    }
  }

  private rowForSHA(sha_: string | null): number {
    const sha = sha_
    if (!sha) {
      return -1
    }

    return this.props.commitSHAs.findIndex(s => s === sha)
  }

  private renderCherryPickIntroPopover() {
    if (this.props.hasShownCherryPickIntro || !enableCherryPicking()) {
      return null
    }

    const cherryPickIntro = encodePathAsUrl(
      __dirname,
      'static/cherry-pick-intro.png'
    )

    return (
      <Popover caretPosition={PopoverCaretPosition.LeftTop}>
        <img src={cherryPickIntro} className="cherry-pick-intro" />
        <h3>
          Drag and drop to cherry pick!
          <span className="call-to-action-bubble">New</span>
        </h3>
        <p>
          Copy commits to another branch by dragging and dropping them onto a
          branch in the branch menu, or by right clicking on a commit.
        </p>
        <div>
          <Button onClick={this.props.onDismissCherryPickIntro} type="submit">
            Got it
          </Button>
        </div>
      </Popover>
    )
  }

  public render() {
    if (this.props.commitSHAs.length === 0) {
      return (
        <div className="panel blankslate">{this.props.emptyListMessage}</div>
      )
    }

    return (
      <div id="commit-list">
        <List
          rowCount={this.props.commitSHAs.length}
          rowHeight={RowHeight}
          selectedRows={this.props.selectedSHAs.map(sha => this.rowForSHA(sha))}
          rowRenderer={this.renderCommit}
          onSelectedRangeChanged={this.onSelectedRangeChanged}
          onSelectedRowChanged={this.onSelectedRowChanged}
          selectionMode={enableCherryPicking() ? 'range' : 'single'}
          onScroll={this.onScroll}
          invalidationProps={{
            commits: this.props.commitSHAs,
            localCommitSHAs: this.props.localCommitSHAs,
            commitLookupHash: this.commitsHash(this.getVisibleCommits()),
            tagsToPush: this.props.tagsToPush,
          }}
          setScrollTop={this.props.compareListScrollTop}
        />
        {this.renderCherryPickIntroPopover()}
      </div>
    )
  }
}

/**
 * Makes a hash of the commit's data that will be shown in a CommitListItem
 */
function commitListItemHash(commit: Commit): string {
  return `${commit.sha} ${commit.tags}`
}

function makeCommitsHash(commits: ReadonlyArray<Commit>): string {
  return commits.map(commitListItemHash).join(' ')
}<|MERGE_RESOLUTION|>--- conflicted
+++ resolved
@@ -5,14 +5,10 @@
 import { CommitListItem } from './commit-list-item'
 import { List, SelectionSource } from '../lib/list'
 import { arrayEquals } from '../../lib/equality'
-<<<<<<< HEAD
-import { enableCherryPicking } from '../../lib/feature-flag'
-=======
 import { Popover, PopoverCaretPosition } from '../lib/popover'
 import { Button } from '../lib/button'
 import { enableCherryPicking } from '../../lib/feature-flag'
 import { encodePathAsUrl } from '../../lib/path'
->>>>>>> 537fc312
 
 const RowHeight = 50
 
