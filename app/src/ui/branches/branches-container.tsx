import * as React from 'react'

import { PullRequest } from '../../models/pull-request'
import {
  Repository,
  isRepositoryWithGitHubRepository,
} from '../../models/repository'
import { Branch, BranchType } from '../../models/branch'
import { BranchesTab } from '../../models/branches-tab'
import { PopupType } from '../../models/popup'

import { Dispatcher } from '../dispatcher'
import { FoldoutType } from '../../lib/app-state'
import { assertNever } from '../../lib/fatal-error'

import { TabBar } from '../tab-bar'

import { Row } from '../lib/row'
import { Octicon } from '../octicons'
import * as OcticonSymbol from '../octicons/octicons.generated'
import { Button } from '../lib/button'

import { BranchList } from './branch-list'
import { PullRequestList } from './pull-request-list'
import { IBranchListItem } from './group-branches'
import { renderDefaultBranch } from './branch-renderer'
import { IMatches } from '../../lib/fuzzy-find'
import { startTimer } from '../lib/timing'
import { dragAndDropManager } from '../../lib/drag-and-drop-manager'
import { DragType, DropTargetType } from '../../models/drag-drop'
import { enablePullRequestQuickView } from '../../lib/feature-flag'
import { PullRequestQuickView } from '../pull-request-quick-view'

interface IBranchesContainerProps {
  readonly dispatcher: Dispatcher
  readonly repository: Repository
  readonly selectedTab: BranchesTab
  readonly allBranches: ReadonlyArray<Branch>
  readonly defaultBranch: Branch | null
  readonly currentBranch: Branch | null
  readonly recentBranches: ReadonlyArray<Branch>
  readonly pullRequests: ReadonlyArray<PullRequest>

  /** The pull request associated with the current branch. */
  readonly currentPullRequest: PullRequest | null

  /** Are we currently loading pull requests? */
  readonly isLoadingPullRequests: boolean

  /** Map from the emoji shortcut (e.g., :+1:) to the image's local path. */
  readonly emoji: Map<string, string>
}

interface IBranchesContainerState {
  /**
   * A copy of the last seen currentPullRequest property
   * from props. Used in order to be able to detect when
   * the selected PR in props changes in getDerivedStateFromProps
   */
  readonly currentPullRequest: PullRequest | null
  readonly selectedPullRequest: PullRequest | null
  readonly selectedBranch: Branch | null
  readonly branchFilterText: string
  readonly pullRequestBeingViewed: {
    pr: PullRequest
    prListItemTop: number
  } | null
}

/** The unified Branches and Pull Requests component. */
export class BranchesContainer extends React.Component<
  IBranchesContainerProps,
  IBranchesContainerState
> {
  public static getDerivedStateFromProps(
    props: IBranchesContainerProps,
    state: IBranchesContainerProps
  ): Partial<IBranchesContainerState> | null {
    if (state.currentPullRequest !== props.currentPullRequest) {
      return {
        currentPullRequest: props.currentPullRequest,
        selectedPullRequest: props.currentPullRequest,
      }
    }

    return null
  }

  private pullRequestQuickViewTimerId: number | null = null

  public constructor(props: IBranchesContainerProps) {
    super(props)

    this.state = {
      selectedBranch: props.currentBranch,
      selectedPullRequest: props.currentPullRequest,
      currentPullRequest: props.currentPullRequest,
      branchFilterText: '',
      pullRequestBeingViewed: null,
    }
  }

  public componentWillUnmount = () => {
    this.clearPullRequestQuickViewTimer()
  }

  public render() {
    return (
      <div className="branches-container">
        {this.renderTabBar()}
        {this.renderSelectedTab()}
        {this.renderMergeButtonRow()}
        {this.renderPullRequestQuickView()}
      </div>
    )
  }

  private renderPullRequestQuickView = (): JSX.Element | null => {
    if (
      !enablePullRequestQuickView() ||
      this.state.pullRequestBeingViewed === null
    ) {
      return null
    }

    const { pr, prListItemTop } = this.state.pullRequestBeingViewed

    return (
      <PullRequestQuickView
        dispatcher={this.props.dispatcher}
<<<<<<< HEAD
        pullRequest={this.state.pullRequestBeingViewed}
        emoji={this.props.emoji}
=======
        pullRequest={pr}
        pullRequestItemTop={prListItemTop}
>>>>>>> bc195212
        onMouseEnter={this.onMouseEnterPullRequestQuickView}
        onMouseLeave={this.onMouseLeavePullRequestQuickView}
      />
    )
  }

  private onMouseEnterPullRequestQuickView = () => {
    this.clearPullRequestQuickViewTimer()
  }

  private onMouseLeavePullRequestQuickView = () => {
    this.setState({
      pullRequestBeingViewed: null,
    })
    this.clearPullRequestQuickViewTimer()
  }

  private renderMergeButtonRow() {
    const { currentBranch } = this.props

    // This could happen if HEAD is detached, in that
    // case it's better to not render anything at all.
    if (currentBranch === null) {
      return null
    }

    return (
      <Row className="merge-button-row">
        <Button className="merge-button" onClick={this.onMergeClick}>
          <Octicon className="icon" symbol={OcticonSymbol.gitMerge} />
          <span title={`Merge a branch into ${currentBranch.name}`}>
            Choose a branch to merge into <strong>{currentBranch.name}</strong>
          </span>
        </Button>
      </Row>
    )
  }

  private renderOpenPullRequestsBubble() {
    const pullRequests = this.props.pullRequests

    if (pullRequests.length > 0) {
      return <span className="count">{pullRequests.length}</span>
    }

    return null
  }

  private renderTabBar() {
    if (!this.props.repository.gitHubRepository) {
      return null
    }

    return (
      <TabBar
        onTabClicked={this.onTabClicked}
        selectedIndex={this.props.selectedTab}
        allowDragOverSwitching={true}
      >
        <span>Branches</span>
        <span className="pull-request-tab">
          {__DARWIN__ ? 'Pull Requests' : 'Pull requests'}
          {this.renderOpenPullRequestsBubble()}
        </span>
      </TabBar>
    )
  }

  private renderBranch = (item: IBranchListItem, matches: IMatches) => {
    return renderDefaultBranch(
      item,
      matches,
      this.props.currentBranch,
      this.onRenameBranch,
      this.onDeleteBranch,
      this.onDropOntoBranch,
      this.onDropOntoCurrentBranch
    )
  }

  private renderSelectedTab() {
    let tab = this.props.selectedTab
    if (!this.props.repository.gitHubRepository) {
      tab = BranchesTab.Branches
    }

    switch (tab) {
      case BranchesTab.Branches:
        return (
          <BranchList
            defaultBranch={this.props.defaultBranch}
            currentBranch={this.props.currentBranch}
            allBranches={this.props.allBranches}
            recentBranches={this.props.recentBranches}
            onItemClick={this.onBranchItemClick}
            filterText={this.state.branchFilterText}
            onFilterTextChanged={this.onBranchFilterTextChanged}
            selectedBranch={this.state.selectedBranch}
            onSelectionChanged={this.onBranchSelectionChanged}
            canCreateNewBranch={true}
            onCreateNewBranch={this.onCreateBranchWithName}
            renderBranch={this.renderBranch}
            hideFilterRow={dragAndDropManager.isDragOfTypeInProgress(
              DragType.Commit
            )}
            renderPreList={this.renderPreList}
          />
        )

      case BranchesTab.PullRequests: {
        return this.renderPullRequests()
      }
      default:
        return assertNever(tab, `Unknown Branches tab: ${tab}`)
    }
  }

  private renderPreList = () => {
    if (!dragAndDropManager.isDragOfTypeInProgress(DragType.Commit)) {
      return null
    }

    const label = __DARWIN__ ? 'New Branch' : 'New branch'

    return (
      <div
        className="branches-list-item new-branch-drop"
        onMouseEnter={this.onMouseEnterNewBranchDrop}
        onMouseLeave={this.onMouseLeaveNewBranchDrop}
        onMouseUp={this.onMouseUpNewBranchDrop}
      >
        <Octicon className="icon" symbol={OcticonSymbol.plus} />
        <div className="name">{label}</div>
      </div>
    )
  }

  private onMouseUpNewBranchDrop = async () => {
    const { dragData } = dragAndDropManager
    if (dragData === null || dragData.type !== DragType.Commit) {
      return
    }

    const { dispatcher, repository, currentBranch } = this.props

    await dispatcher.setCherryPickCreateBranchFlowStep(
      repository,
      '',
      dragData.commits,
      currentBranch
    )

    this.props.dispatcher.showPopup({
      type: PopupType.MultiCommitOperation,
      repository,
    })
  }

  private onMouseEnterNewBranchDrop = () => {
    // This is just used for displaying on windows drag ghost.
    // Thus, it doesn't have to be an actual branch name.
    dragAndDropManager.emitEnterDropTarget({
      type: DropTargetType.Branch,
      branchName: 'a new branch',
    })
  }

  private onMouseLeaveNewBranchDrop = () => {
    dragAndDropManager.emitLeaveDropTarget()
  }

  private renderPullRequests() {
    const repository = this.props.repository
    if (!isRepositoryWithGitHubRepository(repository)) {
      return null
    }

    const isOnDefaultBranch =
      this.props.defaultBranch &&
      this.props.currentBranch &&
      this.props.defaultBranch.name === this.props.currentBranch.name

    return (
      <PullRequestList
        key="pr-list"
        pullRequests={this.props.pullRequests}
        selectedPullRequest={this.state.selectedPullRequest}
        isOnDefaultBranch={!!isOnDefaultBranch}
        onSelectionChanged={this.onPullRequestSelectionChanged}
        onCreateBranch={this.onCreateBranch}
        onDismiss={this.onDismiss}
        dispatcher={this.props.dispatcher}
        repository={repository}
        isLoadingPullRequests={this.props.isLoadingPullRequests}
        onMouseEnterPullRequest={this.onMouseEnterPullRequestListItem}
        onMouseLeavePullRequest={this.onMouseLeavePullRequestListItem}
      />
    )
  }

  private onMouseEnterPullRequestListItem = (
    pr: PullRequest,
    prListItemTop: number
  ) => {
    this.clearPullRequestQuickViewTimer()
    this.setState({ pullRequestBeingViewed: null })
    this.pullRequestQuickViewTimerId = window.setTimeout(
      () => this.setState({ pullRequestBeingViewed: { pr, prListItemTop } }),
      250
    )
  }

  private onMouseLeavePullRequestListItem = async () => {
    this.clearPullRequestQuickViewTimer()
    this.pullRequestQuickViewTimerId = window.setTimeout(
      () => this.setState({ pullRequestBeingViewed: null }),
      500
    )
  }

  private onTabClicked = (tab: BranchesTab) => {
    this.props.dispatcher.changeBranchesTab(tab)
  }

  private onDismiss = () => {
    this.props.dispatcher.closeFoldout(FoldoutType.Branch)
  }

  private onMergeClick = () => {
    this.props.dispatcher.closeFoldout(FoldoutType.Branch)
    this.props.dispatcher.startMergeBranchOperation(this.props.repository)
  }

  private onBranchItemClick = (branch: Branch) => {
    const { repository, dispatcher } = this.props
    dispatcher.closeFoldout(FoldoutType.Branch)

    const timer = startTimer('checkout branch from list', repository)
    dispatcher.checkoutBranch(repository, branch).then(() => timer.done())
  }

  private onBranchSelectionChanged = (selectedBranch: Branch | null) => {
    this.setState({ selectedBranch })
  }

  private onBranchFilterTextChanged = (text: string) => {
    this.setState({ branchFilterText: text })
  }

  private onCreateBranchWithName = (name: string) => {
    const { repository, dispatcher } = this.props

    dispatcher.closeFoldout(FoldoutType.Branch)
    dispatcher.showPopup({
      type: PopupType.CreateBranch,
      repository,
      initialName: name,
    })
  }

  private onCreateBranch = () => {
    this.onCreateBranchWithName('')
  }

  private onPullRequestSelectionChanged = (
    selectedPullRequest: PullRequest | null
  ) => {
    this.setState({ selectedPullRequest })
  }

  private getBranchWithName(branchName: string): Branch | undefined {
    return this.props.allBranches.find(branch => branch.name === branchName)
  }

  private onRenameBranch = (branchName: string) => {
    const branch = this.getBranchWithName(branchName)

    if (branch === undefined) {
      return
    }

    this.props.dispatcher.showPopup({
      type: PopupType.RenameBranch,
      repository: this.props.repository,
      branch: branch,
    })
  }

  private onDeleteBranch = async (branchName: string) => {
    const branch = this.getBranchWithName(branchName)

    if (branch === undefined) {
      return
    }

    if (branch.type === BranchType.Remote) {
      this.props.dispatcher.showPopup({
        type: PopupType.DeleteRemoteBranch,
        repository: this.props.repository,
        branch,
      })
      return
    }

    const aheadBehind = await this.props.dispatcher.getBranchAheadBehind(
      this.props.repository,
      branch
    )
    this.props.dispatcher.showPopup({
      type: PopupType.DeleteBranch,
      repository: this.props.repository,
      branch,
      existsOnRemote: aheadBehind !== null,
    })
  }

  /**
   * Method is to handle when something is dragged and dropped onto a branch
   * in the branch dropdown.
   *
   * Currently this is being implemented with cherry picking. But, this could be
   * expanded if we ever dropped something else on a branch; in which case,
   * we would likely have to check the app state to see what action is being
   * performed. As this branch container is not being used anywhere except
   * for the branch dropdown, we are not going to pass the repository state down
   * during this implementation.
   */
  private onDropOntoBranch = (branchName: string) => {
    const branch = this.props.allBranches.find(b => b.name === branchName)
    if (branch === undefined) {
      log.warn(
        '[branches-container] - Branch name of branch dropped on does not exist.'
      )
      return
    }

    if (dragAndDropManager.isDragOfType(DragType.Commit)) {
      this.props.dispatcher.startCherryPickWithBranch(
        this.props.repository,
        branch
      )
    }
  }

  private onDropOntoCurrentBranch = () => {
    if (dragAndDropManager.isDragOfType(DragType.Commit)) {
      this.props.dispatcher.recordDragStartedAndCanceled()
    }
  }

  private clearPullRequestQuickViewTimer = () => {
    if (this.pullRequestQuickViewTimerId === null) {
      return
    }

    window.clearTimeout(this.pullRequestQuickViewTimerId)
    this.pullRequestQuickViewTimerId = null
  }
}<|MERGE_RESOLUTION|>--- conflicted
+++ resolved
@@ -128,13 +128,9 @@
     return (
       <PullRequestQuickView
         dispatcher={this.props.dispatcher}
-<<<<<<< HEAD
-        pullRequest={this.state.pullRequestBeingViewed}
         emoji={this.props.emoji}
-=======
         pullRequest={pr}
         pullRequestItemTop={prListItemTop}
->>>>>>> bc195212
         onMouseEnter={this.onMouseEnterPullRequestQuickView}
         onMouseLeave={this.onMouseLeavePullRequestQuickView}
       />
