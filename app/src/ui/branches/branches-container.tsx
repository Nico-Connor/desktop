--- conflicted
+++ resolved
@@ -104,10 +104,6 @@
     )
   }
 
-<<<<<<< HEAD
-  private renderBranch = (item: IBranchListItem, matches: IMatches) => {
-    return renderDefaultBranch(item, matches, this.props.currentBranch)
-=======
   private onCompareToBranch = async (branch: Branch) => {
     await this.props.dispatcher.initializeCompare(this.props.repository, {
       kind: CompareActionKind.Branch,
@@ -120,17 +116,13 @@
     await this.props.dispatcher.closeFoldout(FoldoutType.Branch)
   }
 
-  private renderBranch = (
-    item: IBranchListItem,
-    matches: ReadonlyArray<number>
-  ) => {
+  private renderBranch = (item: IBranchListItem, matches: IMatches) => {
     return renderDefaultBranch(
       item,
       matches,
       this.props.currentBranch,
       this.onCompareToBranch
     )
->>>>>>> 9e856ecf
   }
 
   private renderSelectedTab() {
