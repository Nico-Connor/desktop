--- conflicted
+++ resolved
@@ -38,7 +38,6 @@
     )
   }
 
-<<<<<<< HEAD
   private renderPRStatus(isDraft: boolean): JSX.Element {
     return (
       <div className={classNames('status', { draft: isDraft })}>
@@ -55,7 +54,7 @@
     )
   }
 
-  private renderPR = (): JSX.Element => {
+  private renderPR = () => {
     const {
       title,
       pullRequestNumber,
@@ -63,10 +62,6 @@
       body,
       draft,
     } = this.props.pullRequest
-=======
-  private renderPR = () => {
-    const { title, pullRequestNumber, base, body } = this.props.pullRequest
->>>>>>> 1c4e1d2b
     const displayBody =
       body !== undefined && body !== null && body.trim() !== ''
         ? body
