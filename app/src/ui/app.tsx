--- conflicted
+++ resolved
@@ -141,11 +141,7 @@
     setInterval(() => this.checkForUpdates(), UpdateCheckInterval)
     this.checkForUpdates()
 
-<<<<<<< HEAD
-    ipcRenderer.on('launch-timing-stats', async (event: Electron.IpcMessageEvent, { stats }: { stats: ILaunchStats }) => {
-=======
-    ipcRenderer.on('launch-timing-stats', (event: Electron.IpcRendererEvent, { stats }: { stats: ILaunchStats }) => {
->>>>>>> 55b8b50d
+    ipcRenderer.on('launch-timing-stats', (event: Electron.IpcMessageEvent, { stats }: { stats: ILaunchStats }) => {
       console.info(`App ready time: ${stats.mainReadyTime}ms`)
       console.info(`Load time: ${stats.loadTime}ms`)
       console.info(`Renderer ready time: ${stats.rendererReadyTime}ms`)
