--- conflicted
+++ resolved
@@ -440,11 +440,8 @@
                         state={selectedState.state}
                         dispatcher={this.props.dispatcher}
                         emoji={this.state.emoji}
-<<<<<<< HEAD
-                        sidebarWidth={this.state.sidebarWidth}/>
-=======
+                        sidebarWidth={this.state.sidebarWidth}
                         issuesStore={this.props.appStore.issuesStore}/>
->>>>>>> 7b8d845b
       )
     } else if (selectedState.type === SelectionType.CloningRepository) {
       return <CloningRepositoryView repository={selectedState.repository}
