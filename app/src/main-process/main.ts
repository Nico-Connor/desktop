--- conflicted
+++ resolved
@@ -1,14 +1,9 @@
 import { app, Menu, MenuItem, ipcMain, BrowserWindow, autoUpdater, dialog } from 'electron'
 
 import { AppWindow } from './app-window'
-<<<<<<< HEAD
 import { CrashWindow } from './crash-window'
 import { buildDefaultMenu, MenuEvent, findMenuItemByID, setCrashMenu } from './menu'
-import { parseURL, URLActionType } from '../lib/parse-url'
-=======
-import { buildDefaultMenu, MenuEvent, findMenuItemByID } from './menu'
 import { parseURL } from '../lib/parse-url'
->>>>>>> 43075aa2
 import { handleSquirrelEvent } from './squirrel-updater'
 import { SharedProcess } from '../shared-process/shared-process'
 import { fatalError } from '../lib/fatal-error'
@@ -28,20 +23,11 @@
 
 let preventQuit = false
 let readyTime: number | null = null
-
-<<<<<<< HEAD
-/**
- * The URL action with which the app was launched. On macOS, we could receive an
- * `open-url` command before the app ready event, so we stash it away and handle
- * it when we're ready.
- */
-let launchURLAction: URLActionType | null = null
 let hasReportedUncaughtException = false
-=======
+
 type OnDidLoadFn = (window: AppWindow) => void
 /** See the `onDidLoad` function. */
 let onDidLoadFns: Array<OnDidLoadFn> | null = []
->>>>>>> 43075aa2
 
 function uncaughtException(error: Error) {
 
