--- conflicted
+++ resolved
@@ -28,14 +28,11 @@
 import { buildContextMenu } from './menu/build-context-menu'
 import { stat } from 'fs-extra'
 import { isApplicationBundle } from '../lib/is-application-bundle'
-<<<<<<< HEAD
-import { installSameOriginFilter } from './same-origin-filter'
 import { OrderedWebRequest } from './ordered-webrequest'
 import { EndpointToken } from '../lib/endpoint-token'
 import { installAuthenticatedAvatarFilter } from './authenticated-avatar-filter'
-=======
-import { installWebRequestFilters } from './install-web-request-filters'
->>>>>>> 73b9fce3
+import { installAliveOriginFilter } from './alive-origin-filter'
+import { installSameOriginFilter } from './install-web-request-filters'
 
 app.setAppLogsPath()
 enableSourceMaps()
@@ -294,14 +291,13 @@
 
   // Ensures auth-related headers won't traverse http redirects to hosts
   // on different origins than the originating request.
-<<<<<<< HEAD
   installSameOriginFilter(orderedWebRequest)
+
+  // Ensures Alive websocket sessions are initiated with an acceptable Origin
+  installAliveOriginFilter(orderedWebRequest)
 
   // Adds an authorization header for requests of avatars on GHES
   const updateAccounts = installAuthenticatedAvatarFilter(orderedWebRequest)
-=======
-  installWebRequestFilters(session.defaultSession.webRequest)
->>>>>>> 73b9fce3
 
   Menu.setApplicationMenu(
     buildDefaultMenu({
