import {
  Menu,
  app,
  dialog,
  BrowserWindow,
  autoUpdater,
  nativeTheme,
} from 'electron'
import { Emitter, Disposable } from 'event-kit'
import { encodePathAsUrl } from '../lib/path'
import {
  getWindowState,
  registerWindowStateChangedEvents,
} from '../lib/window-state'
import { MenuEvent } from './menu'
import { URLActionType } from '../lib/parse-app-url'
import { ILaunchStats } from '../lib/stats'
import { menuFromElectronMenu } from '../models/app-menu'
import { now } from './now'
import * as path from 'path'
import windowStateKeeper from 'electron-window-state'
import * as remoteMain from '@electron/remote/main'
import * as ipcMain from './ipc-main'
import * as ipcWebContents from './ipc-webcontents'

export class AppWindow {
  private window: Electron.BrowserWindow
  private emitter = new Emitter()

  private _loadTime: number | null = null
  private _rendererReadyTime: number | null = null

  private minWidth = 960
  private minHeight = 660

  // See https://github.com/desktop/desktop/pull/11162
  private shouldMaximizeOnShow = false

  public constructor() {
    const savedWindowState = windowStateKeeper({
      defaultWidth: this.minWidth,
      defaultHeight: this.minHeight,
      maximize: false,
    })

    const windowOptions: Electron.BrowserWindowConstructorOptions = {
      x: savedWindowState.x,
      y: savedWindowState.y,
      width: savedWindowState.width,
      height: savedWindowState.height,
      minWidth: this.minWidth,
      minHeight: this.minHeight,
      show: false,
      // This fixes subpixel aliasing on Windows
      // See https://github.com/atom/atom/commit/683bef5b9d133cb194b476938c77cc07fd05b972
      backgroundColor: '#fff',
      webPreferences: {
        // Disable auxclick event
        // See https://developers.google.com/web/updates/2016/10/auxclick
        disableBlinkFeatures: 'Auxclick',
        nodeIntegration: true,
        spellcheck: true,
        contextIsolation: false,
      },
      acceptFirstMouse: true,
    }

    if (__DARWIN__) {
      windowOptions.titleBarStyle = 'hidden'
    } else if (__WIN32__) {
      windowOptions.frame = false
    } else if (__LINUX__) {
      windowOptions.icon = path.join(__dirname, 'static', 'icon-logo.png')
    }

    this.window = new BrowserWindow(windowOptions)
    remoteMain.enable(this.window.webContents)

    savedWindowState.manage(this.window)
    this.shouldMaximizeOnShow = savedWindowState.isMaximized

    let quitting = false
    app.on('before-quit', () => {
      quitting = true
    })

    ipcMain.on('will-quit', event => {
      quitting = true
      event.returnValue = true
    })

    this.window.on('close', e => {
      // on macOS, when the user closes the window we really just hide it. This
      // lets us activate quickly and keep all our interesting logic in the
      // renderer.
      if (__DARWIN__ && !quitting) {
        e.preventDefault()
        // https://github.com/desktop/desktop/issues/12838
        if (this.window.isFullScreen()) {
          this.window.setFullScreen(false)
          this.window.once('leave-full-screen', () => app.hide())
        } else {
          app.hide()
        }
        return
      }
      nativeTheme.removeAllListeners()
      autoUpdater.removeAllListeners()
    })

    if (__WIN32__) {
      // workaround for known issue with fullscreen-ing the app and restoring
      // is that some Chromium API reports the incorrect bounds, so that it
      // will leave a small space at the top of the screen on every other
      // maximize
      //
      // adapted from https://github.com/electron/electron/issues/12971#issuecomment-403956396
      //
      // can be tidied up once https://github.com/electron/electron/issues/12971
      // has been confirmed as resolved
      this.window.once('ready-to-show', () => {
        this.window.on('unmaximize', () => {
          setTimeout(() => {
            const bounds = this.window.getBounds()
            bounds.width += 1
            this.window.setBounds(bounds)
            bounds.width -= 1
            this.window.setBounds(bounds)
          }, 5)
        })
      })
    }
  }

  public load() {
    let startLoad = 0
    // We only listen for the first of the loading events to avoid a bug in
    // Electron/Chromium where they can sometimes fire more than once. See
    // See
    // https://github.com/desktop/desktop/pull/513#issuecomment-253028277. This
    // shouldn't really matter as in production builds loading _should_ only
    // happen once.
    this.window.webContents.once('did-start-loading', () => {
      this._rendererReadyTime = null
      this._loadTime = null

      startLoad = now()
    })

    this.window.webContents.once('did-finish-load', () => {
      if (process.env.NODE_ENV === 'development') {
        this.window.webContents.openDevTools()
      }

      this._loadTime = now() - startLoad

      this.maybeEmitDidLoad()
    })

    this.window.webContents.on('did-finish-load', () => {
      this.window.webContents.setVisualZoomLevelLimits(1, 1)
    })

    this.window.webContents.on('did-fail-load', () => {
      this.window.webContents.openDevTools()
      this.window.show()
    })

    // TODO: This should be scoped by the window.
    ipcMain.once('renderer-ready', (_, readyTime) => {
      this._rendererReadyTime = readyTime
      this.maybeEmitDidLoad()
    })

    this.window.on('focus', () =>
      ipcWebContents.send(this.window.webContents, 'focus')
    )
    this.window.on('blur', () =>
      ipcWebContents.send(this.window.webContents, 'blur')
    )

    registerWindowStateChangedEvents(this.window)
    this.window.loadURL(encodePathAsUrl(__dirname, 'index.html'))

    nativeTheme.addListener('updated', (event: string, userInfo: any) => {
      ipcWebContents.send(this.window.webContents, 'native-theme-updated')
    })

    this.setupAutoUpdater()
  }

  /**
   * Emit the `onDidLoad` event if the page has loaded and the renderer has
   * signalled that it's ready.
   */
  private maybeEmitDidLoad() {
    if (!this.rendererLoaded) {
      return
    }

    this.emitter.emit('did-load', null)
  }

  /** Is the page loaded and has the renderer signalled it's ready? */
  private get rendererLoaded(): boolean {
    return !!this.loadTime && !!this.rendererReadyTime
  }

  public onClose(fn: () => void) {
    this.window.on('closed', fn)
  }

  /**
   * Register a function to call when the window is done loading. At that point
   * the page has loaded and the renderer has signalled that it is ready.
   */
  public onDidLoad(fn: () => void): Disposable {
    return this.emitter.on('did-load', fn)
  }

  public isMinimized() {
    return this.window.isMinimized()
  }

  /** Is the window currently visible? */
  public isVisible() {
    return this.window.isVisible()
  }

  public restore() {
    this.window.restore()
  }

  public focus() {
    this.window.focus()
  }

  /** Show the window. */
  public show() {
    this.window.show()
    if (this.shouldMaximizeOnShow) {
      // Only maximize the window the first time it's shown, not every time.
      // Otherwise, it causes the problem described in desktop/desktop#11590
      this.shouldMaximizeOnShow = false
      this.window.maximize()
    }
  }

  /** Send the menu event to the renderer. */
  public sendMenuEvent(name: MenuEvent) {
    this.show()

    ipcWebContents.send(this.window.webContents, 'menu-event', name)
  }

  /** Send the URL action to the renderer. */
  public sendURLAction(action: URLActionType) {
    this.show()

    ipcWebContents.send(this.window.webContents, 'url-action', action)
  }

  /** Send the app launch timing stats to the renderer. */
  public sendLaunchTimingStats(stats: ILaunchStats) {
    ipcWebContents.send(this.window.webContents, 'launch-timing-stats', stats)
  }

  /** Send the app menu to the renderer. */
  public sendAppMenu() {
    const appMenu = Menu.getApplicationMenu()
    if (appMenu) {
      const menu = menuFromElectronMenu(appMenu)
      ipcWebContents.send(this.window.webContents, 'app-menu', menu)
    }
  }

  /** Send a certificate error to the renderer. */
  public sendCertificateError(
    certificate: Electron.Certificate,
    error: string,
    url: string
  ) {
    ipcWebContents.send(
      this.window.webContents,
      'certificate-error',
      certificate,
      error,
      url
    )
  }

  public showCertificateTrustDialog(
    certificate: Electron.Certificate,
    message: string
  ) {
    // The Electron type definitions don't include `showCertificateTrustDialog`
    // yet.
    const d = dialog as any
    d.showCertificateTrustDialog(
      this.window,
      { certificate, message },
      () => {}
    )
  }

  /**
   * Get the time (in milliseconds) spent loading the page.
   *
   * This will be `null` until `onDidLoad` is called.
   */
  public get loadTime(): number | null {
    return this._loadTime
  }

  /**
   * Get the time (in milliseconds) elapsed from the renderer being loaded to it
   * signaling it was ready.
   *
   * This will be `null` until `onDidLoad` is called.
   */
  public get rendererReadyTime(): number | null {
    return this._rendererReadyTime
  }

  public destroy() {
    this.window.destroy()
  }

<<<<<<< HEAD
  public setupAutoUpdater() {
    autoUpdater.on('error', (error: Error) => {
      ipcWebContents.send(this.window.webContents, 'auto-updater-error', error)
    })

    autoUpdater.on('checking-for-update', () => {
      ipcWebContents.send(
        this.window.webContents,
        'auto-updater-checking-for-update'
      )
    })

    autoUpdater.on('update-available', () => {
      ipcWebContents.send(
        this.window.webContents,
        'auto-updater-update-available'
      )
    })

    autoUpdater.on('update-not-available', () => {
      ipcWebContents.send(
        this.window.webContents,
        'auto-updater-update-not-available'
      )
    })

    autoUpdater.on('update-downloaded', () => {
      ipcWebContents.send(
        this.window.webContents,
        'auto-updater-update-downloaded'
      )
    })
  }

  public checkForUpdates(url: string) {
    try {
      autoUpdater.setFeedURL({ url })
      autoUpdater.checkForUpdates()
    } catch (e) {
      return e
    }
    return undefined
  }

  public quitAndInstallUpdate() {
    autoUpdater.quitAndInstall()
  }

  public minimizeWindow() {
    this.window.minimize()
  }

  public maximizeWindow() {
    this.window.maximize()
  }

  public unmaximizeWindow() {
    this.window.unmaximize()
  }

  public closeWindow() {
    this.window.close()
  }

  public getCurrentWindowState() {
    return getWindowState(this.window)
  }

  public getCurrentWindowZoomFactor() {
    return this.window.webContents.zoomFactor
=======
  /**
   * Method to show the open dialog and return the first file path it returns.
   */
  public async showOpenDialog(options: Electron.OpenDialogOptions) {
    const { filePaths } = await dialog.showOpenDialog(this.window, options)

    if (filePaths.length === 0) {
      return null
    }

    return filePaths[0]
>>>>>>> 18d76595
  }
}<|MERGE_RESOLUTION|>--- conflicted
+++ resolved
@@ -326,7 +326,6 @@
     this.window.destroy()
   }
 
-<<<<<<< HEAD
   public setupAutoUpdater() {
     autoUpdater.on('error', (error: Error) => {
       ipcWebContents.send(this.window.webContents, 'auto-updater-error', error)
@@ -397,7 +396,8 @@
 
   public getCurrentWindowZoomFactor() {
     return this.window.webContents.zoomFactor
-=======
+  }
+
   /**
    * Method to show the open dialog and return the first file path it returns.
    */
@@ -409,6 +409,5 @@
     }
 
     return filePaths[0]
->>>>>>> 18d76595
   }
 }